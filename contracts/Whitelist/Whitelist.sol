--- conflicted
+++ resolved
@@ -179,16 +179,6 @@
         delete nodeIndexMap[index];
         delete reverseNodeIndexMap[nodeOperator];
 
-<<<<<<< HEAD
-        YieldDistributor ydistributor = YieldDistributor(payable(getDirectory().getYieldDistributorAddress()));
-
-        ydistributor.finalizeInterval();
-=======
-        SuperNodeAccount superNode = SuperNodeAccount(_directory.getSuperNodeAddress());
-        superNode.stopTrackingOperatorMinipools(nodeOperator);
-        // todo: audit: is this dangerous? do we lose any resouces doing this?
->>>>>>> cd0a22ce
-
         numOperators--;
     }
 
