--- conflicted
+++ resolved
@@ -28,25 +28,11 @@
     uint256 public treasuryFee; // Treasury fee in basis points
     uint256 public nodeOperatorFee; // NO fee in basis points
 
-<<<<<<< HEAD
     uint256 public balanceWeth;
-
-    uint256 public ethPerSlashReward; // Tracks how much a user gets for reporting a slasher (in wei)
-=======
-    uint256 public principal; // Total principal amount (sum of all deposits)
-    uint256 public lastTreasuryIncomeClaimed; // Tracks the amount of income already claimed by the admin
-    uint256 public lastNodeOperatorIncomeClaimed; // Tracks the amount of income already claimed by the Node Operator
->>>>>>> bb2b8ef2
 
     uint256 public totalCounts;
     uint256 public totalPenaltyBond;
     uint256 public penaltyBondCount;
-
-<<<<<<< HEAD
-    mapping(address => uint256) slashTracker;
-=======
-    mapping(address => Position) public positions;
->>>>>>> bb2b8ef2
 
     constructor() initializer {}
 
@@ -92,11 +78,7 @@
         require(tvlRatioEthRpl(assets, true) < maxWethRplRatio, 'insufficient RPL coverage');
         super._deposit(caller, receiver, assets, shares);
 
-<<<<<<< HEAD
-        AssetRouter ar = AssetRouter(_directory.getDepositPoolAddress());
-=======
-        address payable pool = _directory.getAssetRouterAddress();
->>>>>>> bb2b8ef2
+        AssetRouter ar = AssetRouter(_directory.getAssetRouterAddress());
 
         ar.onWethBalanceIncrease(assets);
         SafeERC20.safeTransfer(IERC20(asset()), address(ar), assets);
@@ -164,50 +146,13 @@
     }
 
     /**
-<<<<<<< HEAD
-=======
-     * @notice Calculates the current income from rewards.
-     * @dev This function calculates the total value locked (TVL), subtracts the principal, and returns the difference as the current income from rewards.
-     * @return The current income from rewards.
-     */
-    function currentIncomeFromRewards() public view returns (uint256) {
-        unchecked {
-            AssetRouter dp = AssetRouter(getDirectory().getAssetRouterAddress());
-            console.log('WETHVault.currentIncomeFromRewards()');
-            console.log(gasleft());
-            console.log('getDirectory()');
-            console.log('getDirectory().getOperatorDistributorAddress()');
-            OperatorDistributor od = OperatorDistributor(getDirectory().getOperatorDistributorAddress());
-
-            (uint256 distributableYield, bool signed) = getDistributableYield();
-
-            uint256 tvl = uint256(
-                int(super.totalAssets() + dp.getTvlEth() + od.getTvlEth()) +
-                    (signed ? -int(distributableYield) : int(distributableYield))
-            );
-
-            if (tvl < principal) {
-                return 0;
-            }
-            return tvl - principal;
-        }
-    }
-
-    /**
->>>>>>> bb2b8ef2
      * @notice Returns the total assets managed by this vault.
      * @dev This function calculates the total assets by summing the vault's own assets, the distributable yield,
      * and the assets held in the deposit pool and Operator Distributor. It then subtracts the treasury and node operator incomes to get the net total assets.
      * @return The aggregated total assets managed by this vault.
      */
     function totalAssets() public view override returns (uint256) {
-<<<<<<< HEAD
-        AssetRouter dp = AssetRouter(getDirectory().getDepositPoolAddress());
-=======
-        //console.log("WETHVault.totalAssets()");
-        //console.log(getDirectory().getDepositPoolAddress());
         AssetRouter dp = AssetRouter(getDirectory().getAssetRouterAddress());
->>>>>>> bb2b8ef2
         OperatorDistributor od = OperatorDistributor(getDirectory().getOperatorDistributorAddress());
         (uint256 distributableYield, bool signed) = getDistributableYield();
         return (
@@ -294,138 +239,6 @@
     }
 
     /**
-<<<<<<< HEAD
-     * @notice Sets the reward for reporting a slashed minipool.
-     * @dev This function allows the admin to update the reward for reporting a slashed minipool. The reward must not exceed 0.1 ether.
-     * @param _ethPerSlashReward The new reward for reporting a slashed minipool in wei.
-     */
-    function setEthPerSlashReward(uint256 _ethPerSlashReward) external onlyShortTimelock {
-        require(_ethPerSlashReward <= 0.1 ether, 'Reward too high');
-        ethPerSlashReward = _ethPerSlashReward;
-    }
-
-    /**
-     * @notice Updates the slashing amounts for the specified bad minipools.
-     * @dev This function iterates through the list of bad minipools, checks for any penalties incurred since the last update, and updates the total counts and penalty bonds accordingly. It also rewards the caller with a predefined ETH amount for each slashing report.
-     * @param badMinipools An array of addresses representing the bad minipools to be checked for slashing updates.
-     */
-    function updateSlashingAmounts(address[] memory badMinipools) external {
-        for (uint256 i = 0; i < badMinipools.length; i++) {
-            address badMinipool = badMinipools[i];
-            uint256 counts = _directory.getRocketNetworkPenalties().getPenaltyCount(badMinipool);
-
-            if (counts > slashTracker[badMinipool]) {
-                uint256 diff = counts - slashTracker[badMinipool];
-                totalCounts += diff;
-                slashTracker[badMinipool] = counts;
-                totalPenaltyBond += IMinipool(badMinipool).getUserDepositBalance() * diff;
-                penaltyBondCount += diff;
-                IERC20(asset()).transfer(msg.sender, ethPerSlashReward);
-            }
-        }
-    }
-
-    /**
-     * @notice Calculates the average penalty bond across all slashing events.
-     * @dev This function computes the average penalty bond by dividing the total penalty bond by the number of penalty bond counts.
-     * @return The average penalty bond value.
-     */
-    function averagePenaltyBond() public view returns (uint256) {
-        return totalPenaltyBond / penaltyBondCount;
-    }
-
-    /**
-     * @notice Calculates the total ETH lost due to slashing events.
-     * @dev This function computes the total ETH lost by multiplying the total counts of slashing events by the value of 1 ETH divided by the average penalty bond.
-     * @return The total amount of ETH lost.
-     */
-    function totalEthLost() public view returns (uint256) {
-        return totalCounts * (1 ether / averagePenaltyBond());
-=======
-     * @notice Claims the accumulated treasury and node operator fees.
-     * @dev This function allows the protocol or admin to claim the fees accumulated from rewards. 
-     * It transfers the fees to the respective addresses.
-     */
-    function claimFees() external onlyProtocolOrAdmin {
-        _claimFees();
-    }
-
-    /**
-     * @notice Internal function to claim the treasury and node operator fees.
-     * @dev This function calculates the current treasury and node operator income from rewards, 
-     * determines the fee amount based on the income that hasn't been claimed yet, and transfers 
-     * these fees to the respective addresses. It then updates the `lastTreasuryIncomeClaimed` and 
-     * `lastNodeOperatorIncomeClaimed` to the latest claimed amounts.
-     * @return wethTransferOut The amount of WETH transferred out as fees.
-     */
-    function _claimFees() internal returns (uint256 wethTransferOut) {
-        uint256 currentIncome = currentIncomeFromRewards();
-        uint256 currentTreasuryIncome = currentIncome.mulDiv(treasuryFee, 1e5);
-        uint256 currentNodeOperatorIncome = currentIncome.mulDiv(nodeOperatorFee, 1e5);
-
-        uint256 feeAmountNodeOperator = currentNodeOperatorIncome - lastNodeOperatorIncomeClaimed;
-        uint256 feeAmountTreasury = currentTreasuryIncome - lastTreasuryIncomeClaimed;
-
-        YieldDistributor yd = YieldDistributor(_directory.getYieldDistributorAddress());
-
-        // Transfer the fee to the NodeOperator and treasury
-
-        console.log('no fee', feeAmountNodeOperator);
-        console.log('no fee', feeAmountTreasury);
-        (bool shortfallNo, uint256 noOut, uint256 remainingNo) = _doTransferOut(address(yd), feeAmountNodeOperator);
-        yd.wethReceivedVoidClaim(noOut);
-        console.log('transfered to nodep po');
-        (bool shortfallTreasury, uint256 treasuryOut, uint256 remainingTreasury) = _doTransferOut(
-            _directory.getTreasuryAddress(),
-            feeAmountTreasury
-        );
-        console.log('Claimed treasury and node operator fee');
-
-        wethTransferOut = (shortfallNo ? remainingNo : noOut) + (shortfallTreasury ? remainingTreasury : treasuryOut);
-
-        lastNodeOperatorIncomeClaimed = currentIncomeFromRewards().mulDiv(treasuryFee, 1e5);
-        lastTreasuryIncomeClaimed = currentIncomeFromRewards().mulDiv(nodeOperatorFee, 1e5);
-
-        emit NodeOperatorFeeClaimed(feeAmountNodeOperator);
-        emit TreasuryFeeClaimed(feeAmountTreasury);
-    }
-
-    /**
-     * @notice Transfers out a specified amount of assets to a given address.
-     * @dev This function is callable only by protocol contracts and handles the transfer of assets from the vault to a specified address. If the vault's balance is insufficient, it requests additional assets from the Operator Distributor.
-     * @param _to The address to which the assets will be transferred.
-     * @param _amount The amount of assets to be transferred.
-     * @return A tuple containing a boolean indicating if there was a shortfall, the actual amount transferred, and the remaining balance after the transfer.
-     */
-    function doTransferOut(address _to, uint256 _amount) external onlyProtocol returns (bool, uint256, uint256) {
-        return _doTransferOut(_to, _amount);
-    }
-
-    /**
-     * @notice Internal function to transfer out a specified amount of assets to a given address.
-     * @dev This function handles the internal logic for transferring assets from the vault to a specified address. If the vault's balance is insufficient, it requests additional assets from the Operator Distributor.
-     * @param _to The address to which the assets will be transferred.
-     * @param _amount The amount of assets to be transferred.
-     * @return A tuple containing a boolean indicating if there was a shortfall, the actual amount transferred, and the remaining balance after the transfer.
-     */
-    function _doTransferOut(address _to, uint256 _amount) internal returns (bool, uint256, uint256) {
-        IERC20 asset = IERC20(asset());
-        uint256 balance = asset.balanceOf(address(this));
-        uint256 shortfall = _amount > balance ? _amount - balance : 0;
-        if (shortfall > 0) {
-            SafeERC20.safeTransfer(asset, _to, balance);
-            OperatorDistributor od = OperatorDistributor(_directory.getOperatorDistributorAddress());
-            uint256 transferedIn = od.transferWEthToVault(shortfall);
-            SafeERC20.safeTransfer(asset, _to, transferedIn);
-            return (true, transferedIn + balance, balance);
-        } else {
-            SafeERC20.safeTransfer(asset, _to, _amount);
-            return (false, _amount, _amount);
-        }
->>>>>>> bb2b8ef2
-    }
-
-    /**
      * @notice Sets the collateralization ratio basis points.
      * @dev This function allows the admin to update the collateralization ratio which determines the level of collateral required.
      * The collateralization ratio must be a reasonable percentage, typically expressed in basis points (1e5 basis points = 100%).
