// SPDX-License-Identifier: GPL v3
pragma solidity 0.8.17;

import '@openzeppelin/contracts-upgradeable/token/ERC20/extensions/ERC4626Upgradeable.sol';

import './RPLVault.sol';
import '../PriceFetcher.sol';
import '../UpgradeableBase.sol';
import '../FundRouter.sol';
import '../Operator/YieldDistributor.sol';
import '../Utils/Constants.sol';
import '../Interfaces/RocketPool/IMinipool.sol';
import '../Interfaces/Oracles/IXRETHOracle.sol';

import 'hardhat/console.sol';

/// @custom:security-contact info@nodeoperator.org
contract WETHVault is UpgradeableBase, ERC4626Upgradeable {
    event NewCapitalGain(uint256 amount, address indexed winner);
    event NewCapitalLoss(uint256 amount, address indexed loser);

    event TreasuryFeeClaimed(uint256 amount);
    event NodeOperatorFeeClaimed(uint256 amount);

    struct Position {
        uint256 shares;
        uint256 costBasis;
    }

    struct WeightedAverageCalculation {
        uint256 totalPriceOfShares;
        uint256 lastPricePaidPerShare;
        uint256 originalValueTimesShares;
        uint256 newValueTimesShares;
        uint256 totalShares;
        uint256 weightedPriceSum;
    }

    using Math for uint256;

    string constant NAME = 'Constellation ETH';
    string constant SYMBOL = 'xrETH';

    bool public enforceRplCoverageRatio;
    uint256 public liquidityReserveRatio;
    uint256 public rplCoverageRatio;
    uint256 public treasuryFee; // Treasury fee in basis points
    uint256 public nodeOperatorFee; // NO fee in basis points

    uint256 public principal; // Total principal amount (sum of all deposits)
    uint256 public lastTreasuryIncomeClaimed; // Tracks the amount of income already claimed by the admin
    uint256 public lastNodeOperatorIncomeClaimed; // Tracks the amount of income already claimed by the Node Operator
<<<<<<< HEAD
    uint256 public ethPerSlashReward; // Tracks how much a user gets for reporting a slasher (in wei)
=======
    uint256 public ethPerSlashReward; // Tracks how much a user gets for reporting a slasher
    uint256 public totalTreasuryIncomeClaimed;
    uint256 public totalNodeOperatorIncomeClaimed;
    uint256 public totalCommunityIncomeClaimed;
    uint256 public sharesRedeemed;
    uint256 public assetsRedeemed;

    uint256 public unclaimedTreasuryIncome;
    uint256 public unclaimedNodeOperatorIncome;
>>>>>>> cbf49af7

    uint256 public totalCounts;
    uint256 public totalPenaltyBond;
    uint256 public penaltyBondCount;

    mapping(address => uint256) slashTracker;

    mapping(address => Position) public positions;

    constructor() initializer {}

    /**
     * @notice Initializes the vault with necessary parameters and settings.
     * @dev This function sets up the vault's token references, fee structures, and various configurations. It's intended to be called once after deployment.
     * @param directoryAddress Address of the directory contract to reference other platform contracts.
     * @param weth Address of the WETH token contract to be used in this vault.
     */
    function initializeVault(address directoryAddress, address weth) public virtual initializer {
        super.initialize(directoryAddress);
        ERC4626Upgradeable.__ERC4626_init(IERC20Upgradeable(weth));
        ERC20Upgradeable.__ERC20_init(NAME, SYMBOL);

        liquidityReserveRatio = 0.1e5; // 10% of TVL
        rplCoverageRatio = 0.15e18;
        treasuryFee = 0.01e5;
        nodeOperatorFee = 0.01e5;

        ethPerSlashReward = 0.001 ether;

        enforceRplCoverageRatio = false;
    }

    /**
     * @notice Handles deposits into the vault, ensuring compliance with RPL coverage ratio and distribution of fees.
     * @dev This function first checks if the RPL coverage ratio is above the threshold, and then continues with the deposit process. It updates the depositor's position, and distributes the assets to the deposit pool.
     * @param caller The address initiating the deposit.
     * @param receiver The address designated to receive the issued shares for the deposit.
     * @param assets The amount of assets being deposited.
     * @param shares The number of shares to be exchanged for the deposit.
     */
    function _deposit(
        address caller,
        address receiver,
        uint256 assets,
        uint256 shares
    ) internal virtual override nonReentrant {
        require(caller == receiver, 'caller must be receiver');
        if (_directory.isSanctioned(caller, receiver)) {
            return;
        }
        _claimFees(currentIncomeFromRewards());

        require(!enforceRplCoverageRatio || tvlRatioEthRpl() < rplCoverageRatio, 'insufficient RPL coverage');
        super._deposit(caller, receiver, assets, shares);

        address payable pool = _directory.getDepositPoolAddress();

        principal += assets;

        SafeERC20.safeTransfer(IERC20(asset()), pool, assets);
        FundRouter(pool).sendEthToDistributors();
        OperatorDistributor(_directory.getOperatorDistributorAddress()).processNextMinipool();
    }

    /**
     * @notice Handles withdrawals from the vault, updating the position and distributing fees to operators and the treasury.
     * @dev This function calculates and records any capital gains or losses, updates the owner's position, and distributes the assets to the receiver.
     * It also transfers the assets from the deposit pool. May revert if the liquidity reserves are too low.
     * @param caller The address initiating the withdrawal.
     * @param receiver The address designated to receive the withdrawn assets.
     * @param owner The address that owns the shares being redeemed.
     * @param assets The amount of assets being withdrawn.
     * @param shares The number of shares to be burned in exchange for the withdrawal.
     */
    function _withdraw(
        address caller,
        address receiver,
        address owner,
        uint256 assets,
        uint256 shares
    ) internal virtual override nonReentrant {
        require(caller == receiver, 'caller must be receiver');
        require(owner == receiver, 'caller must be owner');
        if (_directory.isSanctioned(caller, receiver)) {
            return;
        }
        uint256 currentIncome = currentIncomeFromRewards();
        _claimFees(currentIncome);

        FundRouter(_directory.getDepositPoolAddress()).sendEthToDistributors();

        uint256 currentAdminIncome = currentIncome.mulDiv(treasuryFee, 1e5);
        uint256 currentNodeOperatorIncome = currentIncome.mulDiv(nodeOperatorFee, 1e5);
        uint256 communityReward = currentIncome - (currentAdminIncome + currentNodeOperatorIncome);
        uint256 rewardsPerShare = communityReward.mulDiv(1e18, totalSupply());
        uint256 totalRewardsForShares = rewardsPerShare.mulDiv(shares, 1e18);

        console.log('_withdraw.totalRewardsForShares', totalRewardsForShares);
        console.log('_withdraw.shares', shares);
        console.log('_withdraw.shares', assets);
        console.log('_withdraw.rewardsPerShare', rewardsPerShare);
        console.log('_withdraw.communityReward', communityReward);

        principal -= assets - totalRewardsForShares;

        totalCommunityIncomeClaimed += totalRewardsForShares;

        sharesRedeemed += shares;
        assetsRedeemed += assets;

        super._withdraw(caller, receiver, owner, assets, shares);

        OperatorDistributor(_directory.getOperatorDistributorAddress()).processNextMinipool();
    }

    /**
     * @notice Retrieves the total yield available for distribution.
     * @dev This function calculates the yield that can be distributed by subtracting the total yield already distributed from the total yield accrued as reported by the Oracle.
     * @return distributableYield The total yield available for distribution.
     */
    function getDistributableYield() public view returns (uint256 distributableYield, bool signed) {
        int256 totalUnrealizedAccrual = getOracle().getTotalYieldAccrued() -
            int256(OperatorDistributor(_directory.getOperatorDistributorAddress()).oracleError());

        int256 diff = totalUnrealizedAccrual;
        if (diff >= 0) {
            signed = false;
            distributableYield = uint256(diff);
        } else {
            signed = true;
            distributableYield = uint256(-diff);
        }
    }

    /**
     * @notice Retrieves the address of the Oracle contract.
     * @dev This function gets the address of the Oracle contract from the Directory contract.
     * @return The address of the Oracle contract.
     */
    function getOracle() public view returns (IXRETHOracle) {
        return IXRETHOracle(getDirectory().getRETHOracleAddress());
    }

    function _totalAssets() internal view returns (uint256) {
        return IERC20(asset()).balanceOf(address(this));
    }

    function getTvl() public view returns (uint256) {
        FundRouter dp = FundRouter(getDirectory().getDepositPoolAddress());
        OperatorDistributor od = OperatorDistributor(getDirectory().getOperatorDistributorAddress());

        (uint256 distributableYield, bool signed) = getDistributableYield();
        return
            uint256(
                int(_totalAssets() + dp.getTvlEth() + od.getTvlEth()) +
                    (signed ? -int(distributableYield) : int(distributableYield))
            ) + totalCommunityIncomeClaimed;
    }

    /**
     * @notice Calculates the current income from rewards.
     * @dev This function calculates the total value locked (TVL), subtracts the principal, and returns the difference as the current income from rewards.
     * @return The current income from rewards.
     */
    function currentIncomeFromRewards() public view returns (uint256) {
        unchecked {
            uint256 tvl = getTvl() +
                totalCommunityIncomeClaimed +
                totalTreasuryIncomeClaimed +
                totalNodeOperatorIncomeClaimed;
            if (tvl < principal) {
                return 0;
            }
            return tvl - principal;
        }
    }

    function updateUnclaimedRewards() public {}

    /**
     * @notice Returns the total assets managed by this vault.
     * @dev This function calculates the total assets by summing the vault's own assets, the distributable yield,
     * and the assets held in the deposit pool and Operator Distributor. It then subtracts the treasury and node operator incomes to get the net total assets.
     * @return The aggregated total assets managed by this vault.
     */
    function totalAssets() public view override returns (uint256) {
        //console.log("WETHVault.totalAssets()");
        //console.log(getDirectory().getDepositPoolAddress());

        uint256 currentIncome = currentIncomeFromRewards();
        uint256 currentTreasuryIncome = currentIncome.mulDiv(treasuryFee, 1e5) - lastTreasuryIncomeClaimed;
        uint256 currentNodeOperatorIncome = currentIncome.mulDiv(nodeOperatorFee, 1e5) - lastNodeOperatorIncomeClaimed;


        console.log('WETHVault.totalAssets.currentIncome', currentIncome);
        console.log('WETHVault.totalAssets.currentTreasuryIncome', currentTreasuryIncome);
        console.log('WETHVault.totalAssets.currentNodeOperatorIncome', currentNodeOperatorIncome);
        console.log('WETHVault.totalAssets.lastTreasuryIncomeClaimed', lastTreasuryIncomeClaimed);
        console.log('WETHVault.totalAssets.lastNodeOperatorIncomeClaimed', lastNodeOperatorIncomeClaimed);

        return getTvl() - (currentTreasuryIncome + currentNodeOperatorIncome);
    }

    function totalSupply() public view virtual override(ERC20Upgradeable, IERC20Upgradeable) returns (uint256) {
        return super.totalSupply();
    }

    /**
     * @notice Calculates the Total Value Locked (TVL) ratio between ETH and RPL within the contract.
     * @dev This function computes the ratio of the total value locked in ETH to the total value locked in RPL.
     * It first retrieves the TVLs in ETH and RPL, then calculates the price of ETH in RPL units using a PriceFetcher.
     * The ratio is given by (TVL in ETH * ETH price in RPL) / TVL in RPL. If TVL in RPL is 0, it returns a predefined
     * ratio of 1e18 to handle division by zero errors.
     * @return uint256 The ratio of TVL in ETH to TVL in RPL, scaled by 1e18.
     */
    function tvlRatioEthRpl() public view returns (uint256) {
        uint256 tvlEth = totalAssets();
        uint256 tvlRpl = RPLVault(getDirectory().getRPLVaultAddress()).totalAssets();

        if (tvlRpl == 0) return 1e18;

        uint256 rplPerEth = PriceFetcher(getDirectory().getPriceFetcherAddress()).getPrice();

        return (tvlEth * rplPerEth) / tvlRpl;
    }

    /**
     * @notice Calculates the required collateral after a specified deposit.
     * @dev This function calculates the required collateral to ensure the contract remains sufficiently collateralized
     * after a specified deposit amount. It compares the current balance with the required collateral based on
     * the total assets, including the deposit.
     * @param deposit The amount of the deposit to consider in the collateral calculation.
     * @return The amount of collateral required after the specified deposit.
     */
    function getRequiredCollateralAfterDeposit(uint256 deposit) public view returns (uint256) {
        uint256 currentBalance = IERC20(asset()).balanceOf(address(this));
        uint256 fullBalance = totalAssets() + deposit;
        uint256 requiredBalance = liquidityReserveRatio.mulDiv(fullBalance, 1e5, Math.Rounding.Up);
        return requiredBalance > currentBalance ? requiredBalance : 0;
    }

    /**
     * @notice Calculates the required collateral to ensure the contract remains sufficiently collateralized.
     * @dev This function calculates the required collateral based on the current total assets of the vault.
     * @return The amount of collateral required.
     */
    function getRequiredCollateral() public view returns (uint256) {
        return getRequiredCollateralAfterDeposit(0);
    }

    /**ADMIN FUNCTIONS */

    /**
     * @notice Sets the RPL coverage ratio for the vault.
     * @dev This function allows the admin to update the RPL coverage ratio, which determines the minimum RPL coverage required for the vault's health.
     * @param _rplCoverageRatio The new RPL coverage ratio to be set.
     */
    function setRplCoverageRatio(uint256 _rplCoverageRatio) external onlyShortTimelock {
        rplCoverageRatio = _rplCoverageRatio;
    }

    /**
     * @notice Sets the enforcement status of the RPL coverage ratio.
     * @dev This function allows the admin to enable or disable the enforcement of the RPL coverage ratio.
     * @param _enforceRplCoverage True to enforce the RPL coverage ratio, false to disable enforcement.
     */
    function setEnforceRplCoverageRatio(bool _enforceRplCoverage) external onlyShortTimelock {
        enforceRplCoverageRatio = _enforceRplCoverage;
    }

    /**
     * @notice Sets the treasury fee in basis points.
     * @dev This function allows the admin to update the treasury fee, which is calculated in basis points.
     * The fee must not exceed 100%.
     * @param _treasuryFee The new treasury fee in basis points.
     */
    function setTreasuryFee(uint256 _treasuryFee) external onlyMediumTimelock {
        require(_treasuryFee <= 1e5, 'Fee too high');
        treasuryFee = _treasuryFee;
    }

    /**
     * @notice Sets the node operator fee in basis points.
     * @dev This function allows the admin to update the node operator fee, which is calculated in basis points.
     * The fee must not exceed 100%.
     * @param _nodeOperatorFee The new node operator fee in basis points.
     */
    function setNodeOperatorFee(uint256 _nodeOperatorFee) external onlyShortTimelock {
        require(_nodeOperatorFee <= 1e5, 'Fee too high');
        nodeOperatorFee = _nodeOperatorFee;
    }

    /**
     * @notice Sets the reward for reporting a slashed minipool.
     * @dev This function allows the admin to update the reward for reporting a slashed minipool. The reward must not exceed 0.1 ether.
     * @param _ethPerSlashReward The new reward for reporting a slashed minipool in wei.
     */
    function setEthPerSlashReward(uint256 _ethPerSlashReward) external onlyShortTimelock {
        require(_ethPerSlashReward <= 0.1 ether, 'Reward too high');
        ethPerSlashReward = _ethPerSlashReward;
    }

    /**
     * @notice Claims the accumulated treasury and node operator fees.
     * @dev This function allows the protocol or admin to claim the fees accumulated from rewards.
     * It transfers the fees to the respective addresses.
     */
    function claimFees() external onlyProtocolOrAdmin {
        _claimFees(currentIncomeFromRewards());
    }

    /**
     * @notice Internal function to claim the treasury and node operator fees.
     * @dev This function calculates the current treasury and node operator income from rewards,
     * determines the fee amount based on the income that hasn't been claimed yet, and transfers
     * these fees to the respective addresses. It then updates the `lastTreasuryIncomeClaimed` and
     * `lastNodeOperatorIncomeClaimed` to the latest claimed amounts.
     * @return wethTransferOut The amount of WETH transferred out as fees.
     */
    function _claimFees(uint256 currentIncome) internal returns (uint256 wethTransferOut) {
        uint256 currentTreasuryIncome = currentIncome.mulDiv(treasuryFee, 1e5);
        uint256 currentNodeOperatorIncome = currentIncome.mulDiv(nodeOperatorFee, 1e5);

        uint256 feeAmountNodeOperator = currentNodeOperatorIncome - lastNodeOperatorIncomeClaimed;
        uint256 feeAmountTreasury = currentTreasuryIncome - lastTreasuryIncomeClaimed;

        YieldDistributor yd = YieldDistributor(_directory.getYieldDistributorAddress());

        // Transfer the fee to the NodeOperator and treasury

        console.log('feeAmountNodeOperator fee', feeAmountNodeOperator);
        console.log('feeAmountTreasury fee', feeAmountTreasury);
        (bool shortfallNo, uint256 noOut, uint256 remainingNo) = _doTransferOut(address(yd), feeAmountNodeOperator);
        yd.wethReceivedVoidClaim(noOut);
        console.log('shortfallNo', shortfallNo);
        console.log('noOut', noOut);
        console.log('remainingNo', remainingNo);
        (bool shortfallTreasury, uint256 treasuryOut, uint256 remainingTreasury) = _doTransferOut(
            _directory.getTreasuryAddress(),
            feeAmountTreasury
        );
        console.log('Claimed treasury and node operator fee');

        totalTreasuryIncomeClaimed += treasuryOut;
        totalNodeOperatorIncomeClaimed += noOut;

        wethTransferOut = (shortfallNo ? remainingNo : noOut) + (shortfallTreasury ? remainingTreasury : treasuryOut);

        lastNodeOperatorIncomeClaimed = noOut;
        lastTreasuryIncomeClaimed = treasuryOut;

        emit NodeOperatorFeeClaimed(feeAmountNodeOperator);
        emit TreasuryFeeClaimed(feeAmountTreasury);
    }

    /**
     * @notice Transfers out a specified amount of assets to a given address.
     * @dev This function is callable only by protocol contracts and handles the transfer of assets from the vault to a specified address. If the vault's balance is insufficient, it requests additional assets from the Operator Distributor.
     * @param _to The address to which the assets will be transferred.
     * @param _amount The amount of assets to be transferred.
     * @return A tuple containing a boolean indicating if there was a shortfall, the actual amount transferred, and the remaining balance after the transfer.
     */
    function doTransferOut(address _to, uint256 _amount) external onlyProtocol returns (bool, uint256, uint256) {
        return _doTransferOut(_to, _amount);
    }

    /**
     * @notice Internal function to transfer out a specified amount of assets to a given address.
     * @dev This function handles the internal logic for transferring assets from the vault to a specified address. If the vault's balance is insufficient, it requests additional assets from the Operator Distributor.
     * @param _to The address to which the assets will be transferred.
     * @param _amount The amount of assets to be transferred.
     * @return A tuple containing a boolean indicating if there was a shortfall, the actual amount transferred, and the remaining balance after the transfer.
     */
    function _doTransferOut(address _to, uint256 _amount) internal returns (bool, uint256, uint256) {
        IERC20 asset = IERC20(asset());
        uint256 balance = asset.balanceOf(address(this));
        uint256 shortfall = _amount > balance ? _amount - balance : 0;
        if (shortfall > 0) {
            SafeERC20.safeTransfer(asset, _to, balance);
            OperatorDistributor od = OperatorDistributor(_directory.getOperatorDistributorAddress());
            uint256 transferedIn = od.transferWEthToVault(shortfall);
            SafeERC20.safeTransfer(asset, _to, transferedIn);
            return (true, transferedIn + balance, balance);
        } else {
            SafeERC20.safeTransfer(asset, _to, _amount);
            return (false, _amount, _amount);
        }
    }

    /**
     * @notice Updates the slashing amounts for the specified bad minipools.
     * @dev This function iterates through the list of bad minipools, checks for any penalties incurred since the last update, and updates the total counts and penalty bonds accordingly. It also rewards the caller with a predefined ETH amount for each slashing report.
     * @param badMinipools An array of addresses representing the bad minipools to be checked for slashing updates.
     */
    function updateSlashingAmounts(address[] memory badMinipools) external {
        for (uint256 i = 0; i < badMinipools.length; i++) {
            address badMinipool = badMinipools[i];
            uint256 counts = _directory.getRocketNetworkPenalties().getPenaltyCount(badMinipool);

            if (counts > slashTracker[badMinipool]) {
                uint256 diff = counts - slashTracker[badMinipool];
                totalCounts += diff;
                slashTracker[badMinipool] = counts;
                totalPenaltyBond += IMinipool(badMinipool).getUserDepositBalance() * diff;
                penaltyBondCount += diff;
                IERC20(asset()).transfer(msg.sender, ethPerSlashReward);
            }
        }
    }

    /**
     * @notice Calculates the average penalty bond across all slashing events.
     * @dev This function computes the average penalty bond by dividing the total penalty bond by the number of penalty bond counts.
     * @return The average penalty bond value.
     */
    function averagePenaltyBond() public view returns (uint256) {
        return totalPenaltyBond / penaltyBondCount;
    }

    /**
     * @notice Calculates the total ETH lost due to slashing events.
     * @dev This function computes the total ETH lost by multiplying the total counts of slashing events by the value of 1 ETH divided by the average penalty bond.
     * @return The total amount of ETH lost.
     */
    function totalEthLost() public view returns (uint256) {
        return totalCounts * (1 ether / averagePenaltyBond());
    }

    /**
     * @notice Sets the collateralization ratio basis points.
     * @dev This function allows the admin to update the collateralization ratio which determines the level of collateral required.
     * The collateralization ratio must be a reasonable percentage, typically expressed in basis points (1e5 basis points = 100%).
     * @param _liquidityReserveRatio The new collateralization ratio in basis points.
     * @custom:requires This function can only be called by an address with the Medium Timelock role.
     */
    function setLiquidityReserveRatio(uint256 _liquidityReserveRatio) external onlyShortTimelock {
        require(_liquidityReserveRatio >= 0, 'WETHVault: Collateralization ratio must be positive');
        require(_liquidityReserveRatio <= 1e5, 'WETHVault: Collateralization ratio must be less than or equal to 100%');
        liquidityReserveRatio = _liquidityReserveRatio;
    }
}<|MERGE_RESOLUTION|>--- conflicted
+++ resolved
@@ -50,9 +50,6 @@
     uint256 public principal; // Total principal amount (sum of all deposits)
     uint256 public lastTreasuryIncomeClaimed; // Tracks the amount of income already claimed by the admin
     uint256 public lastNodeOperatorIncomeClaimed; // Tracks the amount of income already claimed by the Node Operator
-<<<<<<< HEAD
-    uint256 public ethPerSlashReward; // Tracks how much a user gets for reporting a slasher (in wei)
-=======
     uint256 public ethPerSlashReward; // Tracks how much a user gets for reporting a slasher
     uint256 public totalTreasuryIncomeClaimed;
     uint256 public totalNodeOperatorIncomeClaimed;
@@ -62,7 +59,6 @@
 
     uint256 public unclaimedTreasuryIncome;
     uint256 public unclaimedNodeOperatorIncome;
->>>>>>> cbf49af7
 
     uint256 public totalCounts;
     uint256 public totalPenaltyBond;
@@ -206,9 +202,6 @@
         return IXRETHOracle(getDirectory().getRETHOracleAddress());
     }
 
-    function _totalAssets() internal view returns (uint256) {
-        return IERC20(asset()).balanceOf(address(this));
-    }
 
     function getTvl() public view returns (uint256) {
         FundRouter dp = FundRouter(getDirectory().getDepositPoolAddress());
@@ -217,9 +210,9 @@
         (uint256 distributableYield, bool signed) = getDistributableYield();
         return
             uint256(
-                int(_totalAssets() + dp.getTvlEth() + od.getTvlEth()) +
+                int(super.totalAssets() + dp.getTvlEth() + od.getTvlEth()) +
                     (signed ? -int(distributableYield) : int(distributableYield))
-            ) + totalCommunityIncomeClaimed;
+            );
     }
 
     /**
@@ -227,12 +220,10 @@
      * @dev This function calculates the total value locked (TVL), subtracts the principal, and returns the difference as the current income from rewards.
      * @return The current income from rewards.
      */
-    function currentIncomeFromRewards() public view returns (uint256) {
+    function redeemableRewards() public view returns (uint256) {
         unchecked {
-            uint256 tvl = getTvl() +
-                totalCommunityIncomeClaimed +
-                totalTreasuryIncomeClaimed +
-                totalNodeOperatorIncomeClaimed;
+            uint256 tvl = getTvl();
+
             if (tvl < principal) {
                 return 0;
             }
@@ -240,8 +231,6 @@
         }
     }
 
-    function updateUnclaimedRewards() public {}
-
     /**
      * @notice Returns the total assets managed by this vault.
      * @dev This function calculates the total assets by summing the vault's own assets, the distributable yield,
@@ -249,21 +238,7 @@
      * @return The aggregated total assets managed by this vault.
      */
     function totalAssets() public view override returns (uint256) {
-        //console.log("WETHVault.totalAssets()");
-        //console.log(getDirectory().getDepositPoolAddress());
-
-        uint256 currentIncome = currentIncomeFromRewards();
-        uint256 currentTreasuryIncome = currentIncome.mulDiv(treasuryFee, 1e5) - lastTreasuryIncomeClaimed;
-        uint256 currentNodeOperatorIncome = currentIncome.mulDiv(nodeOperatorFee, 1e5) - lastNodeOperatorIncomeClaimed;
-
-
-        console.log('WETHVault.totalAssets.currentIncome', currentIncome);
-        console.log('WETHVault.totalAssets.currentTreasuryIncome', currentTreasuryIncome);
-        console.log('WETHVault.totalAssets.currentNodeOperatorIncome', currentNodeOperatorIncome);
-        console.log('WETHVault.totalAssets.lastTreasuryIncomeClaimed', lastTreasuryIncomeClaimed);
-        console.log('WETHVault.totalAssets.lastNodeOperatorIncomeClaimed', lastNodeOperatorIncomeClaimed);
-
-        return getTvl() - (currentTreasuryIncome + currentNodeOperatorIncome);
+        return redeemableRewards();
     }
 
     function totalSupply() public view virtual override(ERC20Upgradeable, IERC20Upgradeable) returns (uint256) {
