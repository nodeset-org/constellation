// SPDX-License-Identifier: GPL v3
pragma solidity 0.8.17;

import '@openzeppelin/contracts-upgradeable/token/ERC20/extensions/ERC4626Upgradeable.sol';

import './RPLVault.sol';
import '../PriceFetcher.sol';
import '../UpgradeableBase.sol';
import '../AssetRouter.sol';
import '../Operator/YieldDistributor.sol';
import '../Utils/Constants.sol';
import '../Interfaces/RocketPool/IMinipool.sol';
import '../Interfaces/Oracles/IXRETHOracle.sol';

import 'hardhat/console.sol';

/// @custom:security-contact info@nodeoperator.org
contract WETHVault is UpgradeableBase, ERC4626Upgradeable {
    using Math for uint256;

    string constant NAME = 'Constellation ETH';
    string constant SYMBOL = 'xrETH';

    uint256 public liquidityReserveRatio;
    uint256 public maxWethRplRatio;
    uint256 public totalYieldDistributed;

    uint256 public treasuryFee; // Treasury fee in basis points
    uint256 public nodeOperatorFee; // NO fee in basis points

<<<<<<< HEAD
    uint256 public principal; // Total principal amount (sum of all deposits)
    uint256 public lastTreasuryIncomeClaimed; // Tracks the amount of income already claimed by the admin
    uint256 public lastNodeOperatorIncomeClaimed; // Tracks the amount of income already claimed by the Node Operator
=======
    uint256 public balanceWeth;
>>>>>>> 62ead10a

    uint256 public totalCounts;
    uint256 public totalPenaltyBond;
    uint256 public penaltyBondCount;

<<<<<<< HEAD
    mapping(address => Position) public positions;

=======
>>>>>>> 62ead10a
    constructor() initializer {}

    /**
     * @notice Initializes the vault with necessary parameters and settings.
     * @dev This function sets up the vault's token references, fee structures, and various configurations. It's intended to be called once after deployment.
     * @param directoryAddress Address of the directory contract to reference other platform contracts.
     * @param weth Address of the WETH token contract to be used in this vault.
     */
    function initializeVault(address directoryAddress, address weth) public virtual initializer {
        super.initialize(directoryAddress);
        ERC4626Upgradeable.__ERC4626_init(IERC20Upgradeable(weth));
        ERC20Upgradeable.__ERC20_init(NAME, SYMBOL);

        liquidityReserveRatio = 0.1e5; // 10% of TVL
<<<<<<< HEAD
        maxWethRplRatio = 0.15e18;
        treasuryFee = 0.01e5;
        nodeOperatorFee = 0.01e5;

        enforceRplCoverageRatio = false;
=======
        maxWethRplRatio = 400e18; // 400% at start (4 ETH of xrETH for 1 ETH of xRPL)

        // default fees with 14% rETH commission mean WETHVault share returns are equal to base ETH staking rewards
        treasuryFee = 0.14788e5; 
        nodeOperatorFee = 0.14788e5;
>>>>>>> 62ead10a
    }

    /**
     * @notice Handles deposits into the vault, ensuring compliance with RPL coverage ratio and distribution of fees.
     * @dev This function first checks if the RPL coverage ratio is above the threshold, and then continues with the deposit process. It updates the depositor's position, and distributes the assets to the deposit pool.
     * @param caller The address initiating the deposit.
     * @param receiver The address designated to receive the issued shares for the deposit.
     * @param assets The amount of assets being deposited.
     * @param shares The number of shares to be exchanged for the deposit.
     */
    function _deposit(
        address caller,
        address receiver,
        uint256 assets,
        uint256 shares
    ) internal virtual override nonReentrant {
        require(caller == receiver, 'caller must be receiver');
        if (_directory.isSanctioned(caller, receiver)) {
            return;
        }
        OperatorDistributor(_directory.getOperatorDistributorAddress()).processNextMinipool();

<<<<<<< HEAD
        require(!enforceRplCoverageRatio || tvlRatioEthRpl(assets, true) < maxWethRplRatio, 'insufficient RPL coverage');
        super._deposit(caller, receiver, assets, shares);

        address payable pool = _directory.getAssetRouterAddress();

        WeightedAverageCalculation memory vars;
        vars.totalPriceOfShares = assets;
        vars.lastPricePaidPerShare = positions[receiver].pricePaidPerShare;
        vars.originalValueTimesShares = vars.lastPricePaidPerShare * positions[receiver].shares * 1e18;
=======
        require(tvlRatioEthRpl(assets, true) < maxWethRplRatio, 'insufficient RPL coverage');
        super._deposit(caller, receiver, assets, shares);

        AssetRouter ar = AssetRouter(_directory.getAssetRouterAddress());
>>>>>>> 62ead10a

        ar.onWethBalanceIncrease(assets);
        SafeERC20.safeTransfer(IERC20(asset()), address(ar), assets);

        ar.sendEthToDistributors();
    }

    /**
     * @notice Handles withdrawals from the vault, updating the position and distributing fees to operators and the treasury.
     * @dev This function calculates and records any capital gains or losses, updates the owner's position, and distributes the assets to the receiver.
     * It also transfers the assets from the deposit pool. May revert if the liquidity reserves are too low.
     * @param caller The address initiating the withdrawal.
     * @param receiver The address designated to receive the withdrawn assets.
     * @param owner The address that owns the shares being redeemed.
     * @param assets The amount of assets being withdrawn.
     * @param shares The number of shares to be burned in exchange for the withdrawal.
     */
    function _withdraw(
        address caller,
        address receiver,
        address owner,
        uint256 assets,
        uint256 shares
    ) internal virtual override nonReentrant {
        require(caller == receiver, 'caller must be receiver');
        if (_directory.isSanctioned(caller, receiver)) {
            return;
        }
        OperatorDistributor(_directory.getOperatorDistributorAddress()).processNextMinipool();

<<<<<<< HEAD
        uint256 lastPriceOfShares = positions[owner].pricePaidPerShare * shares;

        if (assets > lastPriceOfShares) {
            uint256 capitalGain = assets - lastPriceOfShares;
            totalYieldDistributed += capitalGain;
            emit NewCapitalGain(capitalGain, receiver);
        } else {
            emit NewCapitalLoss(lastPriceOfShares - assets, receiver);
        }

        positions[owner].shares -= shares;
        if (positions[owner].shares == 0) {
            positions[owner].pricePaidPerShare = 0;
        }

        console.log('ABC1');

        AssetRouter(_directory.getAssetRouterAddress()).sendEthToDistributors();

        console.log('ABC2');
=======
        balanceWeth -= assets;
>>>>>>> 62ead10a

        AssetRouter(_directory.getAssetRouterAddress()).sendEthToDistributors();

        super._withdraw(caller, receiver, owner, assets, shares);
    }

    /**
     * @notice Retrieves the total yield available for distribution.
     * @dev This function calculates the yield that can be distributed by subtracting the total yield already distributed from the total yield accrued as reported by the Oracle.
     * @return distributableYield The total yield available for distribution.
     */
    function getDistributableYield() public view returns (uint256 distributableYield, bool signed) {
        uint256 lastUpdate = getOracle().getLastUpdatedTotalYieldAccrued();
        int256 oracleError = int256(OperatorDistributor(_directory.getOperatorDistributorAddress()).oracleError());
        int256 totalUnrealizedAccrual = getOracle().getTotalYieldAccrued() - (lastUpdate == 0 ? int256(0) : oracleError);

        int256 diff = totalUnrealizedAccrual - int(totalYieldDistributed);
        if (diff >= 0) {
            signed = false;
            distributableYield = uint256(diff);
        } else {
            signed = true;
            distributableYield = uint256(-diff);
        }
    }

    /**
     * @notice Retrieves the address of the Oracle contract.
     * @dev This function gets the address of the Oracle contract from the Directory contract.
     * @return The address of the Oracle contract.
     */
    function getOracle() public view returns (IXRETHOracle) {
        return IXRETHOracle(getDirectory().getRETHOracleAddress());
    }

    /**
<<<<<<< HEAD
     * @notice Calculates the current income from rewards.
     * @dev This function calculates the total value locked (TVL), subtracts the principal, and returns the difference as the current income from rewards.
     * @return The current income from rewards.
     */
    function currentIncomeFromRewards() public view returns (uint256) {
        unchecked {
            AssetRouter dp = AssetRouter(getDirectory().getAssetRouterAddress());
            console.log('WETHVault.currentIncomeFromRewards()');
            console.log(gasleft());
            console.log('getDirectory()');
            console.log('getDirectory().getOperatorDistributorAddress()');
            OperatorDistributor od = OperatorDistributor(getDirectory().getOperatorDistributorAddress());

            (uint256 distributableYield, bool signed) = getDistributableYield();

            uint256 tvl = uint256(
                int(super.totalAssets() + dp.getTvlEth() + od.getTvlEth()) +
                    (signed ? -int(distributableYield) : int(distributableYield))
            );

            if (tvl < principal) {
                return 0;
            }
            return tvl - principal;
        }
    }

    /**
=======
>>>>>>> 62ead10a
     * @notice Returns the total assets managed by this vault.
     * @dev This function calculates the total assets by summing the vault's own assets, the distributable yield,
     * and the assets held in the deposit pool and Operator Distributor. It then subtracts the treasury and node operator incomes to get the net total assets.
     * @return The aggregated total assets managed by this vault.
     */
    function totalAssets() public view override returns (uint256) {
<<<<<<< HEAD
        //console.log("WETHVault.totalAssets()");
        //console.log(getDirectory().getDepositPoolAddress());
=======
>>>>>>> 62ead10a
        AssetRouter dp = AssetRouter(getDirectory().getAssetRouterAddress());
        OperatorDistributor od = OperatorDistributor(getDirectory().getOperatorDistributorAddress());
        (uint256 distributableYield, bool signed) = getDistributableYield();
        return (
            uint256(
                int(balanceWeth + dp.getTvlEth() + od.getTvlEth()) +
                    (signed ? -int(distributableYield) : int(distributableYield))
            )
        );
    }

    /**
     * @notice Calculates the Total Value Locked (TVL) ratio between ETH and RPL within the contract.
     * @dev This function computes the ratio of the total value locked in ETH to the total value locked in RPL.
     * It first retrieves the TVLs in ETH and RPL, then calculates the price of ETH in RPL units using a PriceFetcher.
     * The ratio is given by (TVL in ETH * ETH price in RPL) / TVL in RPL. If TVL in RPL is 0, it returns a predefined
     * ratio of 1e18 to handle division by zero errors.
     * @return uint256 The ratio of TVL in ETH to TVL in RPL, scaled by 1e18.
     */
    function tvlRatioEthRpl(uint256 newDeposit, bool isWeth) public view returns (uint256) {
        uint256 tvlEth = totalAssets();
        uint256 tvlRpl = RPLVault(getDirectory().getRPLVaultAddress()).totalAssets();

        if (tvlRpl == 0) return 1e18;

        uint256 rplPerEth = PriceFetcher(getDirectory().getPriceFetcherAddress()).getPrice();

<<<<<<< HEAD
        return isWeth ? ((tvlEth + newDeposit) * rplPerEth) / tvlRpl : ((tvlEth + newDeposit) * rplPerEth) / tvlRpl + newDeposit;
=======
        return isWeth ? ((tvlEth + newDeposit) * rplPerEth) / tvlRpl : (tvlEth * rplPerEth) / (tvlRpl + newDeposit);
>>>>>>> 62ead10a
    }

    /**
     * @notice Calculates the required collateral after a specified deposit.
     * @dev This function calculates the required collateral to ensure the contract remains sufficiently collateralized
     * after a specified deposit amount. It compares the current balance with the required collateral based on
     * the total assets, including the deposit.
     * @param deposit The amount of the deposit to consider in the collateral calculation.
     * @return The amount of collateral required after the specified deposit.
     */
    function getRequiredCollateralAfterDeposit(uint256 deposit) public view returns (uint256) {
        uint256 fullBalance = totalAssets() + deposit;
        uint256 requiredBalance = liquidityReserveRatio.mulDiv(fullBalance, 1e5, Math.Rounding.Up);
        return requiredBalance > balanceWeth ? requiredBalance : 0;
    }

    /**
     * @notice Calculates the required collateral to ensure the contract remains sufficiently collateralized.
     * @dev This function calculates the required collateral based on the current total assets of the vault.
     * @return The amount of collateral required.
     */
    function getRequiredCollateral() public view returns (uint256) {
        return getRequiredCollateralAfterDeposit(0);
    }

    /**ADMIN FUNCTIONS */

    /**
     * @notice Sets the RPL coverage ratio for the vault.
     * @dev This function allows the admin to update the RPL coverage ratio, which determines the minimum RPL coverage required for the vault's health.
     * @param _rplCoverageRatio The new RPL coverage ratio to be set.
     */
    function setRplCoverageRatio(uint256 _rplCoverageRatio) external onlyShortTimelock {
        maxWethRplRatio = _rplCoverageRatio;
<<<<<<< HEAD
    }

    /**
     * @notice Sets the enforcement status of the RPL coverage ratio.
     * @dev This function allows the admin to enable or disable the enforcement of the RPL coverage ratio.
     * @param _enforceRplCoverage True to enforce the RPL coverage ratio, false to disable enforcement.
     */
    function setEnforceRplCoverageRatio(bool _enforceRplCoverage) external onlyShortTimelock {
        enforceRplCoverageRatio = _enforceRplCoverage;
=======
>>>>>>> 62ead10a
    }

    /**
     * @notice Sets the treasury fee in basis points.
     * @dev This function allows the admin to update the treasury fee, which is calculated in basis points.
     * The fee must not exceed 100%.
     * @param _treasuryFee The new treasury fee in basis points.
     */
    function setTreasuryFee(uint256 _treasuryFee) external onlyMediumTimelock {
        require(_treasuryFee <= 1e5, 'Fee too high');
        treasuryFee = _treasuryFee;
    }

    /**
     * @notice Sets the node operator fee in basis points.
     * @dev This function allows the admin to update the node operator fee, which is calculated in basis points.
     * The fee must not exceed 100%.
     * @param _nodeOperatorFee The new node operator fee in basis points.
     */
    function setNodeOperatorFee(uint256 _nodeOperatorFee) external onlyShortTimelock {
        require(_nodeOperatorFee <= 1e5, 'Fee too high');
        nodeOperatorFee = _nodeOperatorFee;
    }

    /**
<<<<<<< HEAD
     * @notice Claims the accumulated treasury and node operator fees.
     * @dev This function allows the protocol or admin to claim the fees accumulated from rewards. 
     * It transfers the fees to the respective addresses.
     */
    function claimFees() external onlyProtocolOrAdmin {
        _claimFees();
    }

    /**
     * @notice Internal function to claim the treasury and node operator fees.
     * @dev This function calculates the current treasury and node operator income from rewards, 
     * determines the fee amount based on the income that hasn't been claimed yet, and transfers 
     * these fees to the respective addresses. It then updates the `lastTreasuryIncomeClaimed` and 
     * `lastNodeOperatorIncomeClaimed` to the latest claimed amounts.
     * @return wethTransferOut The amount of WETH transferred out as fees.
     */
    function _claimFees() internal returns (uint256 wethTransferOut) {
        uint256 currentIncome = currentIncomeFromRewards();
        uint256 currentTreasuryIncome = currentIncome.mulDiv(treasuryFee, 1e5);
        uint256 currentNodeOperatorIncome = currentIncome.mulDiv(nodeOperatorFee, 1e5);

        uint256 feeAmountNodeOperator = currentNodeOperatorIncome - lastNodeOperatorIncomeClaimed;
        uint256 feeAmountTreasury = currentTreasuryIncome - lastTreasuryIncomeClaimed;

        YieldDistributor yd = YieldDistributor(_directory.getYieldDistributorAddress());

        // Transfer the fee to the NodeOperator and treasury

        console.log('no fee', feeAmountNodeOperator);
        console.log('no fee', feeAmountTreasury);
        (bool shortfallNo, uint256 noOut, uint256 remainingNo) = _doTransferOut(address(yd), feeAmountNodeOperator);
        yd.wethReceivedVoidClaim(noOut);
        console.log('transfered to nodep po');
        (bool shortfallTreasury, uint256 treasuryOut, uint256 remainingTreasury) = _doTransferOut(
            _directory.getTreasuryAddress(),
            feeAmountTreasury
        );
        console.log('Claimed treasury and node operator fee');

        wethTransferOut = (shortfallNo ? remainingNo : noOut) + (shortfallTreasury ? remainingTreasury : treasuryOut);

        lastNodeOperatorIncomeClaimed = currentIncomeFromRewards().mulDiv(treasuryFee, 1e5);
        lastTreasuryIncomeClaimed = currentIncomeFromRewards().mulDiv(nodeOperatorFee, 1e5);

        emit NodeOperatorFeeClaimed(feeAmountNodeOperator);
        emit TreasuryFeeClaimed(feeAmountTreasury);
    }

    /**
     * @notice Transfers out a specified amount of assets to a given address.
     * @dev This function is callable only by protocol contracts and handles the transfer of assets from the vault to a specified address. If the vault's balance is insufficient, it requests additional assets from the Operator Distributor.
     * @param _to The address to which the assets will be transferred.
     * @param _amount The amount of assets to be transferred.
     * @return A tuple containing a boolean indicating if there was a shortfall, the actual amount transferred, and the remaining balance after the transfer.
     */
    function doTransferOut(address _to, uint256 _amount) external onlyProtocol returns (bool, uint256, uint256) {
        return _doTransferOut(_to, _amount);
    }

    /**
     * @notice Internal function to transfer out a specified amount of assets to a given address.
     * @dev This function handles the internal logic for transferring assets from the vault to a specified address. If the vault's balance is insufficient, it requests additional assets from the Operator Distributor.
     * @param _to The address to which the assets will be transferred.
     * @param _amount The amount of assets to be transferred.
     * @return A tuple containing a boolean indicating if there was a shortfall, the actual amount transferred, and the remaining balance after the transfer.
     */
    function _doTransferOut(address _to, uint256 _amount) internal returns (bool, uint256, uint256) {
        IERC20 asset = IERC20(asset());
        uint256 balance = asset.balanceOf(address(this));
        uint256 shortfall = _amount > balance ? _amount - balance : 0;
        if (shortfall > 0) {
            SafeERC20.safeTransfer(asset, _to, balance);
            OperatorDistributor od = OperatorDistributor(_directory.getOperatorDistributorAddress());
            uint256 transferedIn = od.transferWEthToVault(shortfall);
            SafeERC20.safeTransfer(asset, _to, transferedIn);
            return (true, transferedIn + balance, balance);
        } else {
            SafeERC20.safeTransfer(asset, _to, _amount);
            return (false, _amount, _amount);
        }
    }

    /**
=======
>>>>>>> 62ead10a
     * @notice Sets the collateralization ratio basis points.
     * @dev This function allows the admin to update the collateralization ratio which determines the level of collateral required.
     * The collateralization ratio must be a reasonable percentage, typically expressed in basis points (1e5 basis points = 100%).
     * @param _liquidityReserveRatio The new collateralization ratio in basis points.
     * @custom:requires This function can only be called by an address with the Medium Timelock role.
     */
    function setLiquidityReserveRatio(uint256 _liquidityReserveRatio) external onlyShortTimelock {
        require(_liquidityReserveRatio >= 0, 'WETHVault: Collateralization ratio must be positive');
        require(_liquidityReserveRatio <= 1e5, 'WETHVault: Collateralization ratio must be less than or equal to 100%');
        liquidityReserveRatio = _liquidityReserveRatio;
    }

    function onWethBalanceIncrease(uint256 _amount) external onlyProtocol {
        balanceWeth += _amount;
    }

    function onWethBalanceDecrease(uint256 _amount) external onlyProtocol {
        balanceWeth -= _amount;
    }

    function getTreasuryPortion(uint256 _amount) external view returns (uint256) {
        return _amount.mulDiv(treasuryFee, 1e5);
    }

    function getNodeOperatorPortion(uint256 _amount) external view returns (uint256)  {
        return _amount.mulDiv(nodeOperatorFee, 1e5);
    }
}<|MERGE_RESOLUTION|>--- conflicted
+++ resolved
@@ -28,23 +28,12 @@
     uint256 public treasuryFee; // Treasury fee in basis points
     uint256 public nodeOperatorFee; // NO fee in basis points
 
-<<<<<<< HEAD
-    uint256 public principal; // Total principal amount (sum of all deposits)
-    uint256 public lastTreasuryIncomeClaimed; // Tracks the amount of income already claimed by the admin
-    uint256 public lastNodeOperatorIncomeClaimed; // Tracks the amount of income already claimed by the Node Operator
-=======
     uint256 public balanceWeth;
->>>>>>> 62ead10a
 
     uint256 public totalCounts;
     uint256 public totalPenaltyBond;
     uint256 public penaltyBondCount;
 
-<<<<<<< HEAD
-    mapping(address => Position) public positions;
-
-=======
->>>>>>> 62ead10a
     constructor() initializer {}
 
     /**
@@ -59,19 +48,11 @@
         ERC20Upgradeable.__ERC20_init(NAME, SYMBOL);
 
         liquidityReserveRatio = 0.1e5; // 10% of TVL
-<<<<<<< HEAD
-        maxWethRplRatio = 0.15e18;
-        treasuryFee = 0.01e5;
-        nodeOperatorFee = 0.01e5;
-
-        enforceRplCoverageRatio = false;
-=======
         maxWethRplRatio = 400e18; // 400% at start (4 ETH of xrETH for 1 ETH of xRPL)
 
         // default fees with 14% rETH commission mean WETHVault share returns are equal to base ETH staking rewards
         treasuryFee = 0.14788e5; 
         nodeOperatorFee = 0.14788e5;
->>>>>>> 62ead10a
     }
 
     /**
@@ -94,22 +75,10 @@
         }
         OperatorDistributor(_directory.getOperatorDistributorAddress()).processNextMinipool();
 
-<<<<<<< HEAD
-        require(!enforceRplCoverageRatio || tvlRatioEthRpl(assets, true) < maxWethRplRatio, 'insufficient RPL coverage');
-        super._deposit(caller, receiver, assets, shares);
-
-        address payable pool = _directory.getAssetRouterAddress();
-
-        WeightedAverageCalculation memory vars;
-        vars.totalPriceOfShares = assets;
-        vars.lastPricePaidPerShare = positions[receiver].pricePaidPerShare;
-        vars.originalValueTimesShares = vars.lastPricePaidPerShare * positions[receiver].shares * 1e18;
-=======
         require(tvlRatioEthRpl(assets, true) < maxWethRplRatio, 'insufficient RPL coverage');
         super._deposit(caller, receiver, assets, shares);
 
         AssetRouter ar = AssetRouter(_directory.getAssetRouterAddress());
->>>>>>> 62ead10a
 
         ar.onWethBalanceIncrease(assets);
         SafeERC20.safeTransfer(IERC20(asset()), address(ar), assets);
@@ -140,30 +109,7 @@
         }
         OperatorDistributor(_directory.getOperatorDistributorAddress()).processNextMinipool();
 
-<<<<<<< HEAD
-        uint256 lastPriceOfShares = positions[owner].pricePaidPerShare * shares;
-
-        if (assets > lastPriceOfShares) {
-            uint256 capitalGain = assets - lastPriceOfShares;
-            totalYieldDistributed += capitalGain;
-            emit NewCapitalGain(capitalGain, receiver);
-        } else {
-            emit NewCapitalLoss(lastPriceOfShares - assets, receiver);
-        }
-
-        positions[owner].shares -= shares;
-        if (positions[owner].shares == 0) {
-            positions[owner].pricePaidPerShare = 0;
-        }
-
-        console.log('ABC1');
-
-        AssetRouter(_directory.getAssetRouterAddress()).sendEthToDistributors();
-
-        console.log('ABC2');
-=======
         balanceWeth -= assets;
->>>>>>> 62ead10a
 
         AssetRouter(_directory.getAssetRouterAddress()).sendEthToDistributors();
 
@@ -200,48 +146,12 @@
     }
 
     /**
-<<<<<<< HEAD
-     * @notice Calculates the current income from rewards.
-     * @dev This function calculates the total value locked (TVL), subtracts the principal, and returns the difference as the current income from rewards.
-     * @return The current income from rewards.
-     */
-    function currentIncomeFromRewards() public view returns (uint256) {
-        unchecked {
-            AssetRouter dp = AssetRouter(getDirectory().getAssetRouterAddress());
-            console.log('WETHVault.currentIncomeFromRewards()');
-            console.log(gasleft());
-            console.log('getDirectory()');
-            console.log('getDirectory().getOperatorDistributorAddress()');
-            OperatorDistributor od = OperatorDistributor(getDirectory().getOperatorDistributorAddress());
-
-            (uint256 distributableYield, bool signed) = getDistributableYield();
-
-            uint256 tvl = uint256(
-                int(super.totalAssets() + dp.getTvlEth() + od.getTvlEth()) +
-                    (signed ? -int(distributableYield) : int(distributableYield))
-            );
-
-            if (tvl < principal) {
-                return 0;
-            }
-            return tvl - principal;
-        }
-    }
-
-    /**
-=======
->>>>>>> 62ead10a
      * @notice Returns the total assets managed by this vault.
      * @dev This function calculates the total assets by summing the vault's own assets, the distributable yield,
      * and the assets held in the deposit pool and Operator Distributor. It then subtracts the treasury and node operator incomes to get the net total assets.
      * @return The aggregated total assets managed by this vault.
      */
     function totalAssets() public view override returns (uint256) {
-<<<<<<< HEAD
-        //console.log("WETHVault.totalAssets()");
-        //console.log(getDirectory().getDepositPoolAddress());
-=======
->>>>>>> 62ead10a
         AssetRouter dp = AssetRouter(getDirectory().getAssetRouterAddress());
         OperatorDistributor od = OperatorDistributor(getDirectory().getOperatorDistributorAddress());
         (uint256 distributableYield, bool signed) = getDistributableYield();
@@ -269,11 +179,7 @@
 
         uint256 rplPerEth = PriceFetcher(getDirectory().getPriceFetcherAddress()).getPrice();
 
-<<<<<<< HEAD
-        return isWeth ? ((tvlEth + newDeposit) * rplPerEth) / tvlRpl : ((tvlEth + newDeposit) * rplPerEth) / tvlRpl + newDeposit;
-=======
         return isWeth ? ((tvlEth + newDeposit) * rplPerEth) / tvlRpl : (tvlEth * rplPerEth) / (tvlRpl + newDeposit);
->>>>>>> 62ead10a
     }
 
     /**
@@ -308,18 +214,6 @@
      */
     function setRplCoverageRatio(uint256 _rplCoverageRatio) external onlyShortTimelock {
         maxWethRplRatio = _rplCoverageRatio;
-<<<<<<< HEAD
-    }
-
-    /**
-     * @notice Sets the enforcement status of the RPL coverage ratio.
-     * @dev This function allows the admin to enable or disable the enforcement of the RPL coverage ratio.
-     * @param _enforceRplCoverage True to enforce the RPL coverage ratio, false to disable enforcement.
-     */
-    function setEnforceRplCoverageRatio(bool _enforceRplCoverage) external onlyShortTimelock {
-        enforceRplCoverageRatio = _enforceRplCoverage;
-=======
->>>>>>> 62ead10a
     }
 
     /**
@@ -345,92 +239,6 @@
     }
 
     /**
-<<<<<<< HEAD
-     * @notice Claims the accumulated treasury and node operator fees.
-     * @dev This function allows the protocol or admin to claim the fees accumulated from rewards. 
-     * It transfers the fees to the respective addresses.
-     */
-    function claimFees() external onlyProtocolOrAdmin {
-        _claimFees();
-    }
-
-    /**
-     * @notice Internal function to claim the treasury and node operator fees.
-     * @dev This function calculates the current treasury and node operator income from rewards, 
-     * determines the fee amount based on the income that hasn't been claimed yet, and transfers 
-     * these fees to the respective addresses. It then updates the `lastTreasuryIncomeClaimed` and 
-     * `lastNodeOperatorIncomeClaimed` to the latest claimed amounts.
-     * @return wethTransferOut The amount of WETH transferred out as fees.
-     */
-    function _claimFees() internal returns (uint256 wethTransferOut) {
-        uint256 currentIncome = currentIncomeFromRewards();
-        uint256 currentTreasuryIncome = currentIncome.mulDiv(treasuryFee, 1e5);
-        uint256 currentNodeOperatorIncome = currentIncome.mulDiv(nodeOperatorFee, 1e5);
-
-        uint256 feeAmountNodeOperator = currentNodeOperatorIncome - lastNodeOperatorIncomeClaimed;
-        uint256 feeAmountTreasury = currentTreasuryIncome - lastTreasuryIncomeClaimed;
-
-        YieldDistributor yd = YieldDistributor(_directory.getYieldDistributorAddress());
-
-        // Transfer the fee to the NodeOperator and treasury
-
-        console.log('no fee', feeAmountNodeOperator);
-        console.log('no fee', feeAmountTreasury);
-        (bool shortfallNo, uint256 noOut, uint256 remainingNo) = _doTransferOut(address(yd), feeAmountNodeOperator);
-        yd.wethReceivedVoidClaim(noOut);
-        console.log('transfered to nodep po');
-        (bool shortfallTreasury, uint256 treasuryOut, uint256 remainingTreasury) = _doTransferOut(
-            _directory.getTreasuryAddress(),
-            feeAmountTreasury
-        );
-        console.log('Claimed treasury and node operator fee');
-
-        wethTransferOut = (shortfallNo ? remainingNo : noOut) + (shortfallTreasury ? remainingTreasury : treasuryOut);
-
-        lastNodeOperatorIncomeClaimed = currentIncomeFromRewards().mulDiv(treasuryFee, 1e5);
-        lastTreasuryIncomeClaimed = currentIncomeFromRewards().mulDiv(nodeOperatorFee, 1e5);
-
-        emit NodeOperatorFeeClaimed(feeAmountNodeOperator);
-        emit TreasuryFeeClaimed(feeAmountTreasury);
-    }
-
-    /**
-     * @notice Transfers out a specified amount of assets to a given address.
-     * @dev This function is callable only by protocol contracts and handles the transfer of assets from the vault to a specified address. If the vault's balance is insufficient, it requests additional assets from the Operator Distributor.
-     * @param _to The address to which the assets will be transferred.
-     * @param _amount The amount of assets to be transferred.
-     * @return A tuple containing a boolean indicating if there was a shortfall, the actual amount transferred, and the remaining balance after the transfer.
-     */
-    function doTransferOut(address _to, uint256 _amount) external onlyProtocol returns (bool, uint256, uint256) {
-        return _doTransferOut(_to, _amount);
-    }
-
-    /**
-     * @notice Internal function to transfer out a specified amount of assets to a given address.
-     * @dev This function handles the internal logic for transferring assets from the vault to a specified address. If the vault's balance is insufficient, it requests additional assets from the Operator Distributor.
-     * @param _to The address to which the assets will be transferred.
-     * @param _amount The amount of assets to be transferred.
-     * @return A tuple containing a boolean indicating if there was a shortfall, the actual amount transferred, and the remaining balance after the transfer.
-     */
-    function _doTransferOut(address _to, uint256 _amount) internal returns (bool, uint256, uint256) {
-        IERC20 asset = IERC20(asset());
-        uint256 balance = asset.balanceOf(address(this));
-        uint256 shortfall = _amount > balance ? _amount - balance : 0;
-        if (shortfall > 0) {
-            SafeERC20.safeTransfer(asset, _to, balance);
-            OperatorDistributor od = OperatorDistributor(_directory.getOperatorDistributorAddress());
-            uint256 transferedIn = od.transferWEthToVault(shortfall);
-            SafeERC20.safeTransfer(asset, _to, transferedIn);
-            return (true, transferedIn + balance, balance);
-        } else {
-            SafeERC20.safeTransfer(asset, _to, _amount);
-            return (false, _amount, _amount);
-        }
-    }
-
-    /**
-=======
->>>>>>> 62ead10a
      * @notice Sets the collateralization ratio basis points.
      * @dev This function allows the admin to update the collateralization ratio which determines the level of collateral required.
      * The collateralization ratio must be a reasonable percentage, typically expressed in basis points (1e5 basis points = 100%).
