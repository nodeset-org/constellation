// SPDX-License-Identifier: GPL v3
pragma solidity 0.8.17;

import '@openzeppelin/contracts/token/ERC20/utils/SafeERC20.sol';
import '@openzeppelin/contracts/utils/cryptography/ECDSA.sol';

import './OperatorDistributor.sol';

import '../Whitelist/Whitelist.sol';
import '../UpgradeableBase.sol';

import '../Interfaces/RocketPool/RocketTypes.sol';
import '../Interfaces/RocketPool/IRocketNodeDeposit.sol';
import '../Interfaces/RocketPool/IRocketNodeStaking.sol';
import '../Interfaces/RocketPool/IRocketNodeManager.sol';
import '../Interfaces/RocketPool/IRocketNetworkVoting.sol';
import '../Interfaces/RocketPool/IRocketDAOProtocolProposal.sol';
import '../Interfaces/RocketPool/IRocketMerkleDistributorMainnet.sol';
import '../Interfaces/RocketPool/IRocketStorage.sol';
import '../Interfaces/RocketPool/IMinipool.sol';
import '../Interfaces/Oracles/IXRETHOracle.sol';
import '../Interfaces/IWETH.sol';

import '../Utils/ProtocolMath.sol';
import '../Utils/Constants.sol';
import '../Utils/Errors.sol';

import 'hardhat/console.sol';

/**
 * @title SuperNodeAccount
 * @author Theodore Clapp, Mike Leach
 * @dev Abstracts all created minipools under a single address / minipool owner
 */
contract SuperNodeAccount is UpgradeableBase, Errors {
    /// @notice Configuration for a validator
    struct ValidatorConfig {
        string timezoneLocation;
        uint256 bondAmount;
        uint256 minimumNodeFee;
        bytes validatorPubkey;
        bytes validatorSignature;
        bytes32 depositDataRoot;
        uint256 salt;
        address expectedMinipoolAddress;
    }

    // Mapping of node operator address to their validator configuration
    mapping(address => ValidatorConfig) public configs;
    // Mapping of minipool address to the amount of ETH locked
    mapping(address => uint256) public lockedEth;
    // Mapping of minipool address to the timestamp when locking started
    mapping(address => uint256) public lockStarted;

    // keccak256(abi.encodePacked(subNodeOperator, _config.expectedMinipoolAddress))
    // Mapping of keccak256 hash of subNodeOperator and minipool address to bool indicating if a minipool exists
    mapping(bytes32 => bool) public subNodeOperatorHasMinipool;

    // Total amount of ETH locked in all minipools
    uint256 public totalEthLocked;
    // Total amount of ETH staked in all minipools
    uint256 public totalEthStaking;

    // Variables for pre-signed exit message checks
    bool public adminServerCheck;
    mapping(bytes => bool) public sigsUsed;

    // Lock threshold amount in wei
    uint256 public lockThreshhold;
    // Lock-up time in seconds
    uint256 public lockUpTime;

    bool lazyInit;

    // List of all minipools
    address[] public minipools;
    // Mapping of minipool address to its index in the minipools array
    mapping(address => uint256) public minipoolIndex;
    // Mapping of sub-node operator address to their list of minipools
    mapping(address => address[]) public subNodeOperatorMinipools;
    // Index for the current minipool being processed
    uint256 public currentMinipool;

    /// @notice Modifier to ensure a function can only be called once for lazy initialization
    modifier lazyInitializer() {
        require(!lazyInit, 'already lazily initialized');
        _;
        lazyInit = true;
    }

    /// @notice Modifier to ensure a function can only be called by a sub-node operator of a specific minipool
    modifier onlySubNodeOperator(address _minipool) {
        require(
            subNodeOperatorHasMinipool[keccak256(abi.encodePacked(msg.sender, _minipool))],
            'Can only be called by SubNodeOperator!'
        );
        _;
    }

    /// @notice Modifier to ensure a function can only be called by a sub-node operator or admin of a specific minipool
    modifier onlySubNodeOperatorOrAdmin(address _minipool) {
        require(
            _directory.hasRole(Constants.ADMIN_ROLE, msg.sender) ||
                subNodeOperatorHasMinipool[keccak256(abi.encodePacked(msg.sender, _minipool))],
            'Can only be called by SubNodeOperator!'
        );
        _;
    }

    /// @notice Modifier to ensure a function can only be called if the minipool has been configured
    modifier hasConfig(address _minipool) {
        require(lockStarted[_minipool] != 0, 'nodeAccount not initialized');
        _;
    }

    /**
     * @notice Initializes the contract with the provided directory address.
     * @dev This function should only be called once, during contract creation or proxy initialization.
     * @param _directory The address of the directory contract.
     */
    function initialize(address _directory) public override initializer {
        super.initialize(_directory);

        lockThreshhold = 1 ether;
        lockUpTime = 28 days;
        adminServerCheck = true;
    }

    /**
     * @notice Performs lazy initialization of the contract.
     */
    function lazyInitialize() external lazyInitializer {
        Directory directory = Directory(_directory);
        _registerNode('Australia/Brisbane');
        address dp = directory.getDepositPoolAddress();
        IRocketNodeManager(directory.getRocketNodeManagerAddress()).setRPLWithdrawalAddress(address(this), dp, true);
        IRocketStorage(directory.getRocketStorageAddress()).setWithdrawalAddress(address(this), dp, true);
    }

    /**
     * @notice This function is responsible for the creation and initialization of a minipool based on the validator's configuration.
     *         It requires that the calling node operator is whitelisted and that the signature provided for the minipool creation is valid.
     *         It also checks for sufficient liquidity (both RPL and ETH) before proceeding with the creation.
     * @dev The function involves multiple steps:
     *      1. Validates that the transaction contains the exact amount of ETH specified in the `lockThreshhold`.
     *      2. Checks if there is sufficient liquidity available for the required bond amount in both RPL and ETH.
     *      3. Validates that the sender (sub-node operator) is whitelisted.
     *      4. Ensures the signature provided has not been used before and marks it as used.
     *      5. If pre-signed exit message checks are enabled, it verifies that the signature recovers to an address with the admin server role.
     *      6. Ensures that the expected minipool address from the configuration has not been initialized before.
     *      7. Locks the sent ETH, updates the total locked ETH count, and sets the timestamp when the lock started.
     *      8. Adds the minipool to the tracking arrays and mappings.
     *      9. Calls the `OperatorDistributor` to handle liquidity provisioning and event logging for the minipool creation.
     *      10. Finally, it delegates the deposit to the `RocketNodeDeposit` contract with all the required parameters from the configuration.
     *
     *      It's crucial that this function is called with correct and validated parameters to ensure the integrity of the node and minipool registration process.
     *
     * @param _config A `ValidatorConfig` struct containing:
     *        - timezoneLocation: String representation of the validator's timezone.
     *        - bondAmount: The amount of ETH to be bonded.
     *        - minimumNodeFee: Minimum fee for the node operations.
     *        - validatorPubkey: Public key of the validator.
     *        - validatorSignature: Signature from the validator for verification.
     *        - depositDataRoot: Root hash of the deposit data.
     *        - salt: Random nonce used for generating the expected minipool address.
     *        - expectedMinipoolAddress: Precomputed address expected to be generated for the new minipool.
     * @param _sig The signature provided for minipool creation, used for admin verification if pre-signed exit message checks are enabled.
     */
    function createMinipool(ValidatorConfig calldata _config, bytes memory _sig) public payable {
        require(msg.value == lockThreshhold, 'SuperNode: must lock 1 ether');
        require(hasSufficentLiquidity(_config.bondAmount), 'NodeAccount: protocol must have enough rpl and eth');
        address subNodeOperator = msg.sender;
        require(
            Whitelist(_directory.getWhitelistAddress()).getIsAddressInWhitelist(subNodeOperator),
            'sub node operator must be whitelisted'
        );
        _validateSigUsed(_sig);
        OperatorDistributor(_directory.getOperatorDistributorAddress()).provisionLiquiditiesForMinipoolCreation(
            subNodeOperator,
            _config.bondAmount
        );
        if (adminServerCheck) {
            console.log('_createMinipool: message hash');
            console.logBytes32(
                keccak256(abi.encodePacked(_config.expectedMinipoolAddress, _config.salt, address(this)))
            );
            address recoveredAddress = ECDSA.recover(
                ECDSA.toEthSignedMessageHash(
                    keccak256(abi.encodePacked(_config.expectedMinipoolAddress, _config.salt, address(this)))
                ),
                _sig
            );
            require(
                _directory.hasRole(Constants.ADMIN_SERVER_ROLE, recoveredAddress),
                'signer must have permission from admin server role'
            );
        }

        subNodeOperatorHasMinipool[
            keccak256(abi.encodePacked(subNodeOperator, _config.expectedMinipoolAddress))
        ] = true;

        require(lockedEth[_config.expectedMinipoolAddress] == 0, 'minipool already initialized');

        lockedEth[_config.expectedMinipoolAddress] = msg.value;
        totalEthLocked += msg.value;
        lockStarted[_config.expectedMinipoolAddress] = block.timestamp;

        minipoolIndex[_config.expectedMinipoolAddress] = minipools.length;
        minipools.push(_config.expectedMinipoolAddress);

        OperatorDistributor od = OperatorDistributor(_directory.getOperatorDistributorAddress());
        od.onMinipoolCreated(_config.expectedMinipoolAddress, subNodeOperator, _config.bondAmount);
        od.rebalanceRplStake(totalEthStaking + (32 ether - _config.bondAmount));

        subNodeOperatorMinipools[subNodeOperator].push(_config.expectedMinipoolAddress);

        console.log('_createMinipool()');
        IRocketNodeDeposit(_directory.getRocketNodeDepositAddress()).deposit{value: _config.bondAmount}(
            _config.bondAmount,
            _config.minimumNodeFee,
            _config.validatorPubkey,
            _config.validatorSignature,
            _config.depositDataRoot,
            _config.salt,
            _config.expectedMinipoolAddress
        );
        IMinipool minipool = IMinipool(_config.expectedMinipoolAddress);
        console.log('_createMinipool.status', uint256(minipool.getStatus()));
    }

    /**
     * @notice Registers a new node with the specified timezone location.
     * @param _timezoneLocation The timezone location of the node.
     */
    function _registerNode(string memory _timezoneLocation) internal {
        IRocketNodeManager(_directory.getRocketNodeManagerAddress()).registerNode(_timezoneLocation);
    }

    /**
     * @notice Stops tracking a specified minipool by removing it from the active list.
     * @dev Removes a minipool from the active tracking array and updates mappings to reflect this change.
     *      This is used when a minipool is destroyed or decommissioned.
     * @param _minipool The address of the minipool to be removed from tracking.
     */
    function _stopTrackingMinipool(address _minipool) internal {
        uint256 index = minipoolIndex[_minipool];
        uint256 lastIndex = minipools.length - 1;
        address lastMinipool = minipools[lastIndex];

        minipools[index] = lastMinipool;
        minipoolIndex[lastMinipool] = index;

        minipools.pop();
        delete minipoolIndex[_minipool];
    }

    /**
     * @notice Stops tracking all minipools associated with a specific sub-node operator.
     * @dev Iteratively calls `_stopTrackingMinipool` for each minipool associated with the sub-node operator.
     *      This is typically used when a sub-node operator is decommissioned or their operation is terminated.
     * @param _subNodeOperator The address of the sub-node operator whose minipools are to be stopped from tracking.
     */
    function stopTrackingOperatorMinipools(address _subNodeOperator) external onlyProtocol {
        address[] storage minipoolList = subNodeOperatorMinipools[_subNodeOperator];
        for (uint256 i = minipoolList.length; i > 0; i--) {
            address minipool = minipoolList[i - 1];
            _stopTrackingMinipool(minipool);
            minipoolList.pop();
            delete subNodeOperatorHasMinipool[keccak256(abi.encodePacked(_subNodeOperator, minipool))];
        }
        delete subNodeOperatorMinipools[_subNodeOperator];
    }

    /**
     * @notice Initiates the staking process for a specified minipool.
     * @dev Calls the `stake` method on the minipool contract with necessary parameters.
     *      This function can only be called by the sub-node operator of the minipool and when the minipool is properly configured.
     * @param _minipool The address of the minipool to initiate staking.
     */
    function stake(address _minipool) external onlySubNodeOperator(_minipool) hasConfig(_minipool) {
        IMinipool minipool = IMinipool(_minipool);
        minipool.stake(configs[_minipool].validatorSignature, configs[_minipool].depositDataRoot);
        // RP close call will revert unless you're in the right state, so this may waste your gas if you call at the wrong time!
        totalEthStaking += (32 ether - configs[_minipool].bondAmount);
    }

    /**
     * @notice Closes a minipool and updates the tracking and financial records accordingly.
     * @dev This function handles the administrative closure of a minipool, ensuring that the associated staking records
     *      and financials are updated. Only callable by an admin.
     * @param _subNodeOperator Address of the sub-node operator associated with the minipool.
     * @param _minipool Address of the minipool to close.
     */
    function close(address _subNodeOperator, address _minipool) external hasConfig(_minipool) {
        if (!_directory.hasRole(Constants.ADMIN_ROLE, msg.sender)) {
            revert BadRole(Constants.ADMIN_ROLE, msg.sender);
        }

        IMinipool minipool = IMinipool(_minipool);
        OperatorDistributor(_directory.getOperatorDistributorAddress()).onNodeMinipoolDestroy(
            _subNodeOperator,
            configs[_minipool].bondAmount
        );
        _stopTrackingMinipool(_minipool);

        totalEthStaking -= configs[_minipool].bondAmount;

        minipool.close();
    }

    /**
     * @notice Unlocks and transfers a fixed amount of ETH back to the sub-node operator from a minipool.
     * @dev Ensures that the minipool has been locked for a sufficient period or is in the staking state before allowing ETH to be unlocked.
     *      This function is a safeguard to prevent premature withdrawal of locked funds which could affect minipool operations and rewards.
     * @param _minipool Address of the minipool from which ETH will be unlocked.
     */
    function unlockEth(address _minipool) external onlySubNodeOperator(_minipool) hasConfig(_minipool) {
        require(lockedEth[_minipool] >= 1 ether, 'Insufficient locked ETH');
        require(
            block.timestamp - lockStarted[_minipool] > lockUpTime ||
                IMinipool(configs[_minipool].expectedMinipoolAddress).getStatus() == MinipoolStatus.Staking,
            'Lock conditions not met'
        );

        lockedEth[_minipool] -= 1 ether;
        totalEthLocked -= 1 ether;
        (bool success, ) = msg.sender.call{value: 1 ether}('');
        require(success, 'ETH transfer failed');
    }

<<<<<<< HEAD
    /**
     * @notice Authorizes an upgrade to the contract's implementation.
     * @dev Overrides the inherited _authorizeUpgrade method to add a custom timelock.
     *      This ensures that all upgrades go through a mandatory delay for security reasons.
     * @param _implementationAddress Address of the new contract implementation to which the proxy will point.
     */
    function _authorizeUpgrade(address _implementationAddress) internal view override only24HourTimelock {}
=======
    // we don't even need this anymore
    /*
    function withdraw(uint256 _amount, address _minipool) external hasConfig(_minipool) {
        if (!_directory.hasRole(Constants.ADMIN_ROLE, msg.sender)) {
            revert BadRole(Constants.ADMIN_ROLE, msg.sender);
        }
        IMinipool minipool = IMinipool(_minipool);
        require(minipool.getStatus() == MinipoolStatus.Dissolved, 'minipool must be dissolved');

        (bool success, bytes memory data) = _directory.getDepositPoolAddress().call{value: _amount}('');
        if (!success) {
            console.log('LowLevelEthTransfer 3');
            revert LowLevelEthTransfer(success, data);
        }
    }
*/
>>>>>>> 4a5ac1b1

    /**
     * @notice Distributes staking rewards or allows for finalizing the minipool based on the given parameter.
     * @dev Admins can call this function to either distribute rewards only or to finalize and close a minipool.
     *      This function ensures that only admins can trigger these critical operations to maintain system integrity.
     *      Restricting this function to admin is the only way we can technologically enforce
     *      a node operator to not slash the capital they get from constellation depositors. If we
     *      open this function to node operators, they could inappropriately finalize and fully
     *      withdraw a minipool, creating slashings on depositor capital.
     * @param _rewardsOnly If true, only distributes rewards; if false, it may also finalize the minipool.
     * @param _subNodeOperator Address of the sub-node operator associated with the minipool.
     * @param _minipool Address of the minipool for which to distribute rewards or finalize.
     */
    function distributeBalance(
        bool _rewardsOnly,
        address _subNodeOperator,
        address _minipool
    ) external onlyAdmin hasConfig(_minipool) {
        IMinipool minipool = IMinipool(_minipool);
        minipool.distributeBalance(_rewardsOnly);
        if (minipool.getFinalised()) {
            OperatorDistributor(_directory.getOperatorDistributorAddress()).onNodeMinipoolDestroy(
                _subNodeOperator,
                configs[_minipool].bondAmount
            );
            _stopTrackingMinipool(_minipool);
        }
    }

    /**
     * @notice Claims rewards for a node based on a Merkle proof, distributing specified amounts of RPL and ETH.
     * @dev This function interfaces with the RocketMerkleDistributorMainnet to allow nodes to claim their rewards.
     *      The rewards are determined by a Merkle proof which validates the amounts to be claimed.
     * @param _nodeAddress Address of the node claiming the rewards.
     * @param _rewardIndex Array of indices in the Merkle tree corresponding to reward entries.
     * @param _amountRPL Array of amounts of RPL tokens to claim.
     * @param _amountETH Array of amounts of ETH to claim.
     * @param _merkleProof Array of Merkle proofs for each reward entry.
     */
    function merkleClaim(
        address _nodeAddress,
        uint256[] calldata _rewardIndex,
        uint256[] calldata _amountRPL,
        uint256[] calldata _amountETH,
        bytes32[][] calldata _merkleProof
    ) public {
        IRocketMerkleDistributorMainnet(_directory.getRocketMerkleDistributorMainnetAddress()).claim(
            _nodeAddress,
            _rewardIndex,
            _amountRPL,
            _amountETH,
            _merkleProof
        );
    }

    /**
     * @notice Allows sub-node operators or admins to delegate an upgrade to the minipool's contract.
     * @dev This function provides a mechanism for delegated upgrades of minipools, enhancing flexibility in maintenance and upgrades.
     * @param _minipool Address of the minipool which is to be upgraded.
     */
    function delegateUpgrade(address _minipool) external onlySubNodeOperatorOrAdmin(_minipool) hasConfig(_minipool) {
        IMinipool minipool = IMinipool(_minipool);
        minipool.delegateUpgrade();
    }

    /**
     * @notice Allows sub-node operators or admins to rollback a delegated upgrade.
     * @dev Provides a rollback mechanism for previously delegated upgrades, ensuring that upgrades can be reversed if necessary.
     * @param _minipool Address of the minipool whose upgrade is to be rolled back.
     */
    function delegateRollback(address _minipool) external onlySubNodeOperatorOrAdmin(_minipool) hasConfig(_minipool) {
        IMinipool minipool = IMinipool(_minipool);
        minipool.delegateRollback();
    }

    /**
     * @notice Sets the delegation setting for a minipool to either use the latest delegate or not.
     * @dev Allows node operators or admins to configure whether a minipool should follow the latest delegate or not.
     * @param _setting Boolean indicating whether to use the latest delegate.
     * @param _minipool Address of the minipool whose delegation setting is to be configured.
     */
    function setUseLatestDelegate(
        bool _setting,
        address _minipool
    ) external onlySubNodeOperatorOrAdmin(_minipool) hasConfig(_minipool) {
        IMinipool minipool = IMinipool(_minipool);
        minipool.setUseLatestDelegate(_setting);
    }

    /**
     * @notice Validates if a signature has already been used to prevent replay attacks.
     * @dev This function checks against a mapping to ensure that each signature is used only once, 
     *      adding an additional layer of security by preventing the reuse of signatures in unauthorized transactions.
     * @param _sig The signature to validate.
     */
    function _validateSigUsed(bytes memory _sig) internal {
        require(!sigsUsed[_sig], 'sig already used');
        sigsUsed[_sig] = true;
    }

    /**
     * @notice Enables the server-admin approved sigs
     * @dev This function can be called by an admin to activate the needing approval for admin-server
     */
    function useAdminServerCheck() external onlyAdmin {
        adminServerCheck = true;
    }

    /**
     * @notice Disables the server-admin approved sigs
     * @dev This function can be called by an admin to deactivate the needing approval for admin-server
     */
    function disableAdminServerCheck() external onlyAdmin {
        adminServerCheck = false;
    }

    /**
     * @notice Sets a new lock threshold.
     * @dev Only callable by the contract owner or authorized admin.
     * @param _newLockThreshold The new lock threshold value in wei.
     */
    function setLockAmount(uint256 _newLockThreshold) external onlyShortTimelock {
        if (!_directory.hasRole(Constants.ADMIN_ROLE, msg.sender)) {
            revert BadRole(Constants.ADMIN_ROLE, msg.sender);
        }
        lockThreshhold = _newLockThreshold;
    }

    /**
     * @notice Sets a new lock-up time.
     * @dev Only callable by the contract owner or authorized admin.
     * @param _newLockUpTime The new lock-up time in seconds.
     */
    function setLockUpTime(uint256 _newLockUpTime) external onlyShortTimelock {
        if (!_directory.hasRole(Constants.ADMIN_ROLE, msg.sender)) {
            revert BadRole(Constants.ADMIN_ROLE, msg.sender);
        }
        lockUpTime = _newLockUpTime;
    }

    /**
     * @notice Checks if there is sufficient liquidity in the protocol to cover a specified bond amount.
     * @dev This function helps ensure that there are enough resources (both RPL and ETH) available in the system to cover the bond required for creating or operating a minipool. It is crucial for maintaining financial stability and operational continuity.
     * @param _bond The bond amount in wei for which liquidity needs to be checked.
     * @return bool Returns true if there is sufficient liquidity to cover the bond; false otherwise.
     */
    function hasSufficentLiquidity(uint256 _bond) public view returns (bool) {
        address payable od = _directory.getOperatorDistributorAddress();
        uint256 rplRequried = OperatorDistributor(od).calculateRplStakeShortfall(0, _bond);
        return IERC20(_directory.getRPLAddress()).balanceOf(od) >= rplRequried && od.balance >= _bond;
    }

    receive() external payable {}

    /**
     * @notice Retrieves the next minipool in the sequence to process tasks such as reward distribution or updates.
     * @dev This function helps in managing the rotation and handling of different minipools within the system. It ensures that operations are spread evenly and systematically across all active minipools.
     * @return IMinipool Returns the address of the next minipool to process. Returns the zero address if there are no minipools left to process.
     */
    function getNextMinipool() external onlyProtocol returns (IMinipool) {
        if (minipools.length == 0) {
            return IMinipool(address(0));
        }
        return IMinipool(minipools[currentMinipool++ % minipools.length]);
    }
}<|MERGE_RESOLUTION|>--- conflicted
+++ resolved
@@ -329,15 +329,6 @@
         require(success, 'ETH transfer failed');
     }
 
-<<<<<<< HEAD
-    /**
-     * @notice Authorizes an upgrade to the contract's implementation.
-     * @dev Overrides the inherited _authorizeUpgrade method to add a custom timelock.
-     *      This ensures that all upgrades go through a mandatory delay for security reasons.
-     * @param _implementationAddress Address of the new contract implementation to which the proxy will point.
-     */
-    function _authorizeUpgrade(address _implementationAddress) internal view override only24HourTimelock {}
-=======
     // we don't even need this anymore
     /*
     function withdraw(uint256 _amount, address _minipool) external hasConfig(_minipool) {
@@ -354,7 +345,6 @@
         }
     }
 */
->>>>>>> 4a5ac1b1
 
     /**
      * @notice Distributes staking rewards or allows for finalizing the minipool based on the given parameter.
