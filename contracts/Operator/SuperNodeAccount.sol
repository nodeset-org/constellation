--- conflicted
+++ resolved
@@ -26,7 +26,6 @@
 import '../Tokens/WETHVault.sol';
 import '../Tokens/RPLVault.sol';
 
-import '../Utils/ProtocolMath.sol';
 import '../Utils/Constants.sol';
 import '../Utils/Errors.sol';
 
@@ -338,74 +337,7 @@
     }
 
 
-<<<<<<< HEAD
     
-=======
-    /**
-     * @notice Claims rewards for a node based on a Merkle proof, distributing specified amounts of RPL and ETH.
-     * @dev This function interfaces with the RocketMerkleDistributorMainnet to allow nodes to claim their rewards.
-     *      The rewards are determined by a Merkle proof which validates the amounts to be claimed.
-     * @param _rewardIndex Array of indices in the Merkle tree corresponding to reward entries.
-     * @param _amountRPL Array of amounts of RPL tokens to claim.
-     * @param _amountETH Array of amounts of ETH to claim.
-     * @param _merkleProof Array of Merkle proofs for each reward entry.
-     */
-    function merkleClaim(
-        uint256[] calldata _rewardIndex,
-        uint256[] calldata _amountRPL,
-        uint256[] calldata _amountETH,
-        bytes32[][] calldata _merkleProof,
-        MerkleRewardsConfig calldata _config
-    ) public {
-        address odAddress = _directory.getOperatorDistributorAddress();
-        IERC20 rpl = IERC20(_directory.getRPLAddress());
-
-        uint256 initialEthBalance = odAddress.balance;
-        uint256 initialRplBalance = rpl.balanceOf(odAddress);
-
-        IRocketMerkleDistributorMainnet(_directory.getRocketMerkleDistributorMainnetAddress()).claim(
-            address(this),
-            _rewardIndex,
-            _amountRPL,
-            _amountETH,
-            _merkleProof
-        );
-
-
-        uint256 finalEthBalance = odAddress.balance;
-        uint256 finalRplBalance = rpl.balanceOf(odAddress);
-
-        uint256 ethReward = finalEthBalance - initialEthBalance;
-        uint256 rplReward = finalRplBalance - initialRplBalance;
-
-        bytes32 messageHash = keccak256(
-            abi.encodePacked(
-                _config.avgEthTreasuryFee,
-                _config.avgEthOperatorFee,
-                _config.avgRplTreasuryFee,
-                _config.sigGenesisTime,
-                address(this),
-                merkleClaimNonce,
-                block.chainid
-            )
-        );
-        require(!merkleClaimSigUsed[messageHash], 'merkle sig already used');
-        merkleClaimSigUsed[messageHash] = true;
-        address recoveredAddress = ECDSA.recover(ECDSA.toEthSignedMessageHash(messageHash), _config.sig);
-        require(
-            _directory.hasRole(Constants.ADMIN_ORACLE_ROLE, recoveredAddress),
-            'merkleClaim: signer must have permission from admin oracle role'
-        );
-        require(block.timestamp - _config.sigGenesisTime < merkleClaimSigExpiry, 'merkle sig expired');
-        merkleClaimNonce++;
-        
-        OperatorDistributor od = OperatorDistributor(payable(odAddress));
-        od.onEthRewardsReceived(ethReward, _config.avgEthTreasuryFee, _config.avgEthOperatorFee, false);
-        od.onRplRewardsRecieved(rplReward, _config.avgRplTreasuryFee);
-        od.rebalanceRplVault();
-        od.rebalanceWethVault();
-    }
->>>>>>> 882bd247
 
     /**
      * @notice Allows dmins to delegate an upgrade to the minipool's contract.
