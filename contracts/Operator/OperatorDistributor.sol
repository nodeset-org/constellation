--- conflicted
+++ resolved
@@ -124,13 +124,7 @@
      * @notice Allocates the necessary liquidity for the creation of a new minipool.
      * @param _bond The amount of ETH required to be staked for the minipool.
      */
-<<<<<<< HEAD
     function provisionLiquiditiesForMinipoolCreation(uint256 _bond) external onlyProtocolOrAdmin {
-=======
-    function provisionLiquiditiesForMinipoolCreation(
-        uint256 _bond
-    ) external onlyProtocolOrAdmin {
->>>>>>> 1f0d84e3
         console.log('provisionLiquiditiesForMinipoolCreation.pre-RebalanceLiquidities');
         _rebalanceLiquidity();
         console.log('provisionLiquiditiesForMinipoolCreation.post-RebalanceLiquidities');
