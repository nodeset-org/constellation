// SPDX-License-Identifier: GPL v3
pragma solidity 0.8.17;

import '../UpgradeableBase.sol';
import '../Whitelist/Whitelist.sol';
import '../AssetRouter.sol';
import '../PriceFetcher.sol';
import '../Tokens/WETHVault.sol';
import './SuperNodeAccount.sol';

import '../Utils/Constants.sol';
import '../Utils/Errors.sol';

import '../Interfaces/IWETH.sol';
import '../Interfaces/RocketPool/IRocketStorage.sol';
import '../Interfaces/RocketPool/IMinipool.sol';
import '../Interfaces/RocketPool/IRocketNodeManager.sol';
import '../Interfaces/RocketPool/IRocketNodeStaking.sol';
import '../Interfaces/RocketPool/IRocketDAOProtocolSettingsRewards.sol';

/**
 * @title OperatorDistributor
 * @author Theodore Clapp, Mike Leach
 * @dev Manages distribution and staking of ETH and RPL tokens for node operators in a decentralized network.
 * Inherits from UpgradeableBase and Errors to use their functionalities for upgradeability and error handling.
 */
contract OperatorDistributor is UpgradeableBase, Errors {
    event MinipoolCreated(address indexed _minipoolAddress, address indexed _nodeAddress);
    event MinipoolDestroyed(address indexed _minipoolAddress);
    event WarningNoMiniPoolsToHarvest();

    event WarningMinipoolNotStaking(
        address indexed _minipoolAddress,
        MinipoolStatus indexed _status,
        bool indexed _isFinalized
    );

    using Math for uint256;

<<<<<<< HEAD
    // The total amount of Ether (ETH) funded or allocated by the contract.
    // This variable keeps track of the ETH resources managed within this contract,
    // Total amount of Ether (ETH) funded or allocated by the contract.
    uint256 public fundedEth;

    // The total amount of Rocket Pool tokens (RPL) funded or allocated by the contract.
    // This field is used to track the RPL token balance managed by the contract,
    // Total amount of Rocket Pool tokens (RPL) funded or allocated by the contract.
    uint256 public fundedRpl;

    // Target ratio of ETH to RPL stake.
=======
    // Target ratio of ETH to RPL stake. 
>>>>>>> bb2b8ef2
    // RPL will be staked if the stake balance is below this and unstaked if the balance is above.
    uint256 public targetStakeRatio;

    // Minimum ratio of ETH to RPL stake.
    uint256 public minimumStakeRatio;

    // Required amount of ETH staked for a minipool to be active.
    uint256 public requiredLEBStaked;

    // The amount the oracle has already included in its summation
    uint256 public oracleError;

    uint256 public balanceEth;
    uint256 public balanceRpl;

    constructor() initializer {}

    /**
     * @notice Initializes the contract with the provided storage address.
     * @dev This function should only be called once, during contract creation or proxy initialization.
     * It overrides the `initialize` function from a parent contract.
     * @param _directory The address of the storage contract.
     */
    function initialize(address _directory) public override initializer {
        super.initialize(_directory);
        // defaulting these to 8eth to only allow LEB8 minipools
        targetStakeRatio = 0.6e18; // 60% of bonded ETH by default.
        minimumStakeRatio = 0.15e18; // 15% of matched ETH by default
        requiredLEBStaked = 8 ether; // Default to 8 ETH to align with specific minipool configurations.
    }

    /**
     * @notice Fallback function to handle incoming Ether transactions.
     */
    receive() external payable {
        revert("To fund this contract, please deposit into WETHVault instead.");
    }

    /**
     * @notice Rebalances liquidity by transferring all collected ETH and RPL tokens to the deposit pool.
     * @dev Calls to external contracts for transferring balances and ensures successful execution of these calls.
     */
    function _rebalanceLiquidity() internal nonReentrant {
<<<<<<< HEAD
        AssetRouter ar = AssetRouter(_directory.getDepositPoolAddress());

        IWETH weth = IWETH(_directory.getWETHAddress());
        weth.deposit{value: balanceEth}();

        SafeERC20.safeTransfer(weth, address(ar), balanceEth);
        ar.onWethBalanceIncrease(balanceEth);
        balanceEth = 0;
        ar.sendEthToDistributors();
=======
        address payable dp = _directory.getAssetRouterAddress();
        (bool success, ) = dp.call{value: address(this).balance}('');
        require(success, 'low level call failed in od');
        AssetRouter(dp).sendEthToDistributors();
>>>>>>> bb2b8ef2

        IERC20 rpl = IERC20(_directory.getRPLAddress());
        SafeERC20.safeTransfer(rpl, address(ar), balanceRpl);
        ar.onRplBalanceIncrease(balanceRpl);
        balanceRpl = 0;
        ar.sendRplToDistributors();
    }

    /**
     * @notice Returns the total ETH held by the contract, including both the balance of this contract and the staked ETH.
     * @return uint256 Total amount of ETH under the management of the contract.
     */
    function getTvlEth() public view returns (uint) {
<<<<<<< HEAD
        return balanceEth + fundedEth;
=======
        return address(this).balance + SuperNodeAccount(_directory.getSuperNodeAddress()).getTotalEthStaked();
>>>>>>> bb2b8ef2
    }

    /**
     * @notice Returns the total RPL held by the contract, including both the balance of this contract and the staked RPL.
     * @return uint256 Total amount of RPL under the management of the contract.
     */
    function getTvlRpl() public view returns (uint) {
<<<<<<< HEAD
        return balanceRpl + fundedRpl;
=======
        return IERC20(_directory.getRPLAddress()).balanceOf(address(this)) + IRocketNodeStaking(_directory.getRocketNodeStakingAddress()).getTotalRPLStake();
>>>>>>> bb2b8ef2
    }

    /**
     * @notice Allocates the necessary liquidity for the creation of a new minipool.
     * @param _bond The amount of ETH required to be staked for the minipool.
     */
    function provisionLiquiditiesForMinipoolCreation(uint256 _bond) external onlyProtocolOrAdmin {
        console.log('provisionLiquiditiesForMinipoolCreation.pre-RebalanceLiquidities');
        _rebalanceLiquidity();
        console.log('provisionLiquiditiesForMinipoolCreation.post-RebalanceLiquidities');
        require(_bond == requiredLEBStaked, 'OperatorDistributor: Bad _bond amount, should be `requiredLEBStaked`');

        address superNode = _directory.getSuperNodeAddress();

        console.log('od.provisionLiquiditiesForMinipoolCreation.balanceEth', balanceEth);
        console.log('od.provisionLiquiditiesForMinipoolCreation.balance', address(this).balance);
        console.log('od.provisionLiquiditiesForMinipoolCreation.balanceOf.weth', IERC20(_directory.getWETHAddress()).balanceOf(address(this)));

        (bool success, bytes memory data) = superNode.call{value: _bond}('');
        if (!success) {
            console.log('LowLevelEthTransfer 1');
            console.log('balance eth', address(this).balance);
            console.log(_bond);
            revert LowLevelEthTransfer(success, data);
        }

        balanceEth -= _bond;
        console.log('finished provisionLiquiditiesForMinipoolCreation');
    }

    /**
     * @notice Adjusts the RPL stake of a node operator to maintain the target stake ratio.
     * @dev Calculates required adjustments to the RPL stake based on the current ETH price and staking metrics.
     * @param _ethStaked Amount of ETH currently staked by the node operator.
     */
    function rebalanceRplStake(uint256 _ethStaked) public onlyProtocolOrAdmin {
        address _nodeAccount = _directory.getSuperNodeAddress();

        console.log('rebalanceRplStake()');
        IRocketNodeStaking rocketNodeStaking = IRocketNodeStaking(_directory.getRocketNodeStakingAddress());
        uint256 rplStaked = rocketNodeStaking.getNodeRPLStake(_nodeAccount);
        uint256 lockedStake = rocketNodeStaking.getNodeRPLLocked(_nodeAccount);

        console.log('rebalanceRplStake.rplStaked', rplStaked);

        uint256 ethPriceInRpl = PriceFetcher(getDirectory().getPriceFetcherAddress()).getPrice();
        console.log('rebalanceRplStake.ethPriceInRpl', ethPriceInRpl);

        console.log('rebalanceRplStake.targetStakeRatio', targetStakeRatio);

        uint256 targetStake = targetStakeRatio.mulDiv(_ethStaked * ethPriceInRpl, 1e18 * 10 ** 18);
<<<<<<< HEAD
        console.log("od.rebalanceRplStake.targetStake",targetStake);
        if (targetStake > rplStaked) {
            // stake more
            uint256 stakeIncrease = targetStake - rplStaked;
            console.log('rebalanceRplStake.stakeIncrease', stakeIncrease);
            console.log('od.rebalanceRplStake.balanceOf', IERC20(_directory.getRPLAddress()).balanceOf(address(this)));
            console.log('od.rebalanceRplStake.balanceRpl', balanceRpl);

            uint256 actualStakeIncrease = _performTopUp(_nodeAccount, stakeIncrease);
            console.log('rebalanceRplStake.actualStakeIncrease', stakeIncrease);
            fundedRpl += actualStakeIncrease;
        }
=======
>>>>>>> bb2b8ef2

        if (targetStake < rplStaked) {
            uint256 elapsed = block.timestamp -
                IRocketNodeStaking(_directory.getRocketNodeStakingAddress()).getNodeRPLStakedTime(_nodeAccount);

            // NOTE: what happens if rpl staked is 0 and locked stake is postive?
            uint256 excessRpl = rplStaked - targetStake;
            bool noShortfall = rplStaked - excessRpl - lockedStake >=
                rocketNodeStaking.getNodeMaximumRPLStake(_nodeAccount);
            if (
                elapsed >=
                IRocketDAOProtocolSettingsRewards(_directory.getRocketDAOProtocolSettingsRewardsAddress())
                    .getRewardsClaimIntervalTime() &&
                noShortfall
            ) {
                // NOTE: to auditors: double check that all cases are covered such that withdrawRPL will not revert execution
                console.log('rebalanceRplStake.excessRpl', excessRpl);
<<<<<<< HEAD
                balanceRpl += excessRpl;
                AssetRouter(_directory.getDepositPoolAddress()).unstakeRpl(_nodeAccount, excessRpl);
=======
                AssetRouter(_directory.getAssetRouterAddress()).unstakeRpl(_nodeAccount, excessRpl);
>>>>>>> bb2b8ef2
            } else {
                console.log('failed to rebalanceRplStake.excessRpl', excessRpl);
            }
            console.log('excessRpl', excessRpl);
            console.log('noShortfall', noShortfall);
        }
        console.log('finished rebalanceRplStake.targetStake', targetStake);
        console.log('finished rebalanceRplStake.rplStaked', rplStaked);
    }

    function _performTopUp(address _superNode, uint256 _requiredStake) internal returns (uint256) {
        uint256 currentRplBalance = balanceRpl;
        console.log('_performTopUp.currentRplBalance', currentRplBalance);
        console.log('od._performTopup.balanceOf', IERC20(_directory.getRPLAddress()).balanceOf(address(this)));
        if (currentRplBalance >= _requiredStake) {
            if (_requiredStake == 0) {
                return 0;
            }
            // stakeRPLOnBehalfOf
            // transfer RPL to deposit pool
<<<<<<< HEAD
            IERC20(_directory.getRPLAddress()).transfer(_directory.getDepositPoolAddress(), _requiredStake);
            AssetRouter(_directory.getDepositPoolAddress()).stakeRPLFor(_superNode, _requiredStake);
            balanceRpl -= _requiredStake;
=======
            IERC20(_directory.getRPLAddress()).transfer(_directory.getAssetRouterAddress(), _requiredStake);
            AssetRouter(_directory.getAssetRouterAddress()).stakeRPLFor(_superNode, _requiredStake);
>>>>>>> bb2b8ef2
            console.log('_performTopUp._requiredStake', _requiredStake);
            return _requiredStake;
        } else {
            if (currentRplBalance == 0) {
                return 0;
            }
            // stake what we have
<<<<<<< HEAD
            console.log('od._performTopup.balanceRpl', balanceRpl);
            console.log('od._performTopup.balanceOf', IERC20(_directory.getRPLAddress()).balanceOf(address(this)));
            IERC20(_directory.getRPLAddress()).transfer(_directory.getDepositPoolAddress(), balanceRpl);
            AssetRouter(_directory.getDepositPoolAddress()).stakeRPLFor(_superNode, balanceRpl);
            balanceRpl = 0;
            console.log('_performTopUp.currentRplBalance', balanceRpl);
=======
            IERC20(_directory.getRPLAddress()).transfer(_directory.getAssetRouterAddress(), currentRplBalance);
            AssetRouter(_directory.getAssetRouterAddress()).stakeRPLFor(_superNode, currentRplBalance);
            console.log('_performTopUp.currentRplBalance', currentRplBalance);
>>>>>>> bb2b8ef2
            return currentRplBalance;
        }
    }

    /**
     * @notice Calculates the additional RPL needed to maintain the minimum staking ratio.
     * @param _existingRplStake Current amount of RPL staked by the node.
     * @param _rpEthMatched Amount of ETH currently staked by the node.
     * @return requiredStakeRpl Amount of additional RPL needed.
     */
    function calculateRplStakeShortfall(
        uint256 _existingRplStake,
        uint256 _rpEthMatched
    ) public view returns (uint256 requiredStakeRpl) {
        console.log('existing rpl staked', _existingRplStake);
        console.log('_rpEthMatched', _rpEthMatched);
        console.logAddress(getDirectory().getPriceFetcherAddress());
        console.log('B');
        uint256 ethPriceInRpl = PriceFetcher(getDirectory().getPriceFetcherAddress()).getPrice();
        console.log('price', ethPriceInRpl);
        uint256 matchedStakeRatio = _existingRplStake == 0
            ? 0
            : (_rpEthMatched * ethPriceInRpl * 1e18) / _existingRplStake;
        console.log('matchedStakeRatio', matchedStakeRatio);
        console.log('minimumStakeRatio', minimumStakeRatio);
        if (matchedStakeRatio < minimumStakeRatio) {
            uint256 minuend = minimumStakeRatio.mulDiv(_rpEthMatched * ethPriceInRpl, 1e18 * 10 ** 18);
            console.log('calculateRplStakeShortfall.minuend', minuend);
            requiredStakeRpl = minuend < _existingRplStake ? 0 : minuend - _existingRplStake;
        } else {
            requiredStakeRpl = 0;
        }
        return requiredStakeRpl;
    }

    /**
     * @notice Calculates the maximum RPL that can be withdrawn while maintaining the target staking ratio.
     * @param _existingRplStake Current amount of RPL staked by the node.
     * @param _ethStaked Amount of ETH currently staked by the node.
     * @return withdrawableStakeRpl Maximum RPL that can be safely withdrawn.
     */
    function calculateRequiredRplTopDown(
        uint256 _existingRplStake,
        uint256 _ethStaked
    ) public view returns (uint256 withdrawableStakeRpl) {
        uint256 ethPriceInRpl = PriceFetcher(getDirectory().getPriceFetcherAddress()).getPrice();

        uint256 stakeRatio = _existingRplStake == 0 ? 1e18 : (_ethStaked * ethPriceInRpl * 1e18) / _existingRplStake;
        if (stakeRatio > targetStakeRatio) {
            uint256 maxRplStake = targetStakeRatio.mulDiv(_ethStaked * ethPriceInRpl, 1e18 * 10 ** 18);
            withdrawableStakeRpl = _existingRplStake > maxRplStake ? _existingRplStake - maxRplStake : 0;
        } else {
            withdrawableStakeRpl = 0;
        }
        return withdrawableStakeRpl;
    }

    /**
     * @notice Process the next minipool in line.
     * Handles RPL top-up and balance distribution based on minipool's current state.
     * Although this can be called manually, this typically happens automatically as part of other state changes
     * like claiming NO fees or depositing/withdrawing from the token vaults.
     */
    function processNextMinipool() external {
        _processNextMinipool();
    }

    /**
     * @notice Handles the creation of a minipool, registers the node, and logs the event.
     * @param newMinipoolAddress Address of the newly created minipool.
     * @param nodeAddress Address of the node operator.
     */
    function onMinipoolCreated(address newMinipoolAddress, address nodeAddress) external {
        if (!_directory.hasRole(Constants.CORE_PROTOCOL_ROLE, msg.sender)) {
            revert BadRole(Constants.CORE_PROTOCOL_ROLE, msg.sender);
        }

        // register minipool with node operator
        Whitelist whitelist = Whitelist(getDirectory().getWhitelistAddress());
        whitelist.registerNewValidator(nodeAddress);

        emit MinipoolCreated(newMinipoolAddress, nodeAddress);
    }

    /**
     * @dev Processes a single minipool by performing RPL top-up and distributing balance if certain conditions are met.
     */
    function _processNextMinipool() internal {
        SuperNodeAccount sna = SuperNodeAccount(_directory.getSuperNodeAddress());

        rebalanceRplStake(sna.getTotalEthStaked());

        IMinipool minipool = sna.getNextMinipool();
        if (address(minipool) != address(0)) {
            uint256 totalBalance = address(minipool).balance - minipool.getNodeRefundBalance();
            if (totalBalance < 8 ether) { // minipool is still staking
                // track incoming eth
<<<<<<< HEAD
                AssetRouter ar = AssetRouter(_directory.getDepositPoolAddress());
                ar.openGate();
                uint256 initalBalance = address(ar).balance;

                console.log('withdrawal address before skim', _directory.getDepositPoolAddress().balance);
                ar.onClaimSkimmedRewards(minipool);
                console.log('withdrawal address after skim', _directory.getDepositPoolAddress().balance);

                uint256 finalBalance = address(ar).balance;
                ar.closeGate();
                console.log('finalBalance', finalBalance);
                console.log('initalBalance', initalBalance);
                uint256 rewards = finalBalance - initalBalance;
                console.log('rewards recieved', rewards);
                ar.onRewardsRecieved(rewards);

                oracleError += rewards;
=======
                uint256 initalBalance = _directory.getAssetRouterAddress().balance;
                minipool.distributeBalance(true);
                uint256 finalBalance = _directory.getAssetRouterAddress().balance;
                oracleError += finalBalance - initalBalance;
>>>>>>> bb2b8ef2
            }
            else { // the minipool is exited
                minipool.distributeBalance(false); // this is very expensive
                this.onNodeMinipoolDestroy(sna.minipoolToOperator(address(minipool)));
            }
        }
    }

    /**
     * @notice Sets the required ETH stake for activating a minipool.
     * @param _requiredLEBStaked Amount of ETH required.
     */
    function setBondRequirements(uint256 _requiredLEBStaked) external onlyAdmin {
        requiredLEBStaked = _requiredLEBStaked;
    }

    /**
     * @notice Sets the target ETH to RPL stake ratio.
     * @dev Adjusts the target ratio used to maintain balance between ETH and RPL stakes.
     * @param _targetStakeRatio The new target stake ratio to be set.
     */
    function setTargetStakeRatio(uint256 _targetStakeRatio) external onlyAdmin {
        targetStakeRatio = _targetStakeRatio;
    }

    /**
     * @notice Sets the minimum ETH to RPL stake ratio.
     * @dev Adjusts the minimum ratio used to maintain balance between ETH and RPL stakes.
     * Minipools can't be created if the new stake ratio would be below this amount.
     * @param _minimumStakeRatio The new minimum stake ratio to be set.
     */
    function setMinimumStakeRatio(uint256 _minimumStakeRatio) external onlyAdmin {
        minimumStakeRatio = _minimumStakeRatio;
    }

    /**
     * @notice Handles the destruction of a minipool by a node operator.
     * @param _nodeOperator Address of the node operator.
     */
    function onNodeMinipoolDestroy(address _nodeOperator) external onlyProtocol {
        Whitelist(getDirectory().getWhitelistAddress()).removeValidator(_nodeOperator);
        emit MinipoolDestroyed(_nodeOperator);
    }

    /**
     * @notice Resets the oracle error.
     */
    function resetOracleError() external onlyProtocol {
        oracleError = 0;
    }

    function onEthBalanceIncrease(uint256 _amount) external payable onlyProtocol {
        require(msg.value == _amount, '_amount must match msg.value');
        balanceEth += _amount;
    }

    function onEthBalanceDecrease(uint256 _amount) external onlyProtocol {
        balanceEth -= _amount;
    }

    function onRplBalanceIncrease(uint256 _amount) external onlyProtocol {
        balanceRpl += _amount;
        console.log('od.onRplBalanceIncrease.newBalance is', balanceRpl);
        console.log('od.onRplBalanceIncrease.balanceOf', IERC20(_directory.getRPLAddress()).balanceOf(address(this)));
    }

    function onRplBalanceDecrease(uint256 _amount) external onlyProtocol {
        balanceRpl -= _amount;
    }
}<|MERGE_RESOLUTION|>--- conflicted
+++ resolved
@@ -37,21 +37,7 @@
 
     using Math for uint256;
 
-<<<<<<< HEAD
-    // The total amount of Ether (ETH) funded or allocated by the contract.
-    // This variable keeps track of the ETH resources managed within this contract,
-    // Total amount of Ether (ETH) funded or allocated by the contract.
-    uint256 public fundedEth;
-
-    // The total amount of Rocket Pool tokens (RPL) funded or allocated by the contract.
-    // This field is used to track the RPL token balance managed by the contract,
-    // Total amount of Rocket Pool tokens (RPL) funded or allocated by the contract.
-    uint256 public fundedRpl;
-
     // Target ratio of ETH to RPL stake.
-=======
-    // Target ratio of ETH to RPL stake. 
->>>>>>> bb2b8ef2
     // RPL will be staked if the stake balance is below this and unstaked if the balance is above.
     uint256 public targetStakeRatio;
 
@@ -87,7 +73,7 @@
      * @notice Fallback function to handle incoming Ether transactions.
      */
     receive() external payable {
-        revert("To fund this contract, please deposit into WETHVault instead.");
+        revert('To fund this contract, please deposit into WETHVault instead.');
     }
 
     /**
@@ -95,8 +81,7 @@
      * @dev Calls to external contracts for transferring balances and ensures successful execution of these calls.
      */
     function _rebalanceLiquidity() internal nonReentrant {
-<<<<<<< HEAD
-        AssetRouter ar = AssetRouter(_directory.getDepositPoolAddress());
+        AssetRouter ar = AssetRouter(_directory.getAssetRouterAddress());
 
         IWETH weth = IWETH(_directory.getWETHAddress());
         weth.deposit{value: balanceEth}();
@@ -105,12 +90,6 @@
         ar.onWethBalanceIncrease(balanceEth);
         balanceEth = 0;
         ar.sendEthToDistributors();
-=======
-        address payable dp = _directory.getAssetRouterAddress();
-        (bool success, ) = dp.call{value: address(this).balance}('');
-        require(success, 'low level call failed in od');
-        AssetRouter(dp).sendEthToDistributors();
->>>>>>> bb2b8ef2
 
         IERC20 rpl = IERC20(_directory.getRPLAddress());
         SafeERC20.safeTransfer(rpl, address(ar), balanceRpl);
@@ -124,11 +103,7 @@
      * @return uint256 Total amount of ETH under the management of the contract.
      */
     function getTvlEth() public view returns (uint) {
-<<<<<<< HEAD
-        return balanceEth + fundedEth;
-=======
-        return address(this).balance + SuperNodeAccount(_directory.getSuperNodeAddress()).getTotalEthStaked();
->>>>>>> bb2b8ef2
+        return balanceEth + SuperNodeAccount(_directory.getSuperNodeAddress()).getTotalEthStaked();
     }
 
     /**
@@ -136,11 +111,7 @@
      * @return uint256 Total amount of RPL under the management of the contract.
      */
     function getTvlRpl() public view returns (uint) {
-<<<<<<< HEAD
-        return balanceRpl + fundedRpl;
-=======
-        return IERC20(_directory.getRPLAddress()).balanceOf(address(this)) + IRocketNodeStaking(_directory.getRocketNodeStakingAddress()).getTotalRPLStake();
->>>>>>> bb2b8ef2
+        return balanceRpl + IRocketNodeStaking(_directory.getRocketNodeStakingAddress()).getTotalRPLStake();
     }
 
     /**
@@ -157,7 +128,10 @@
 
         console.log('od.provisionLiquiditiesForMinipoolCreation.balanceEth', balanceEth);
         console.log('od.provisionLiquiditiesForMinipoolCreation.balance', address(this).balance);
-        console.log('od.provisionLiquiditiesForMinipoolCreation.balanceOf.weth', IERC20(_directory.getWETHAddress()).balanceOf(address(this)));
+        console.log(
+            'od.provisionLiquiditiesForMinipoolCreation.balanceOf.weth',
+            IERC20(_directory.getWETHAddress()).balanceOf(address(this))
+        );
 
         (bool success, bytes memory data) = superNode.call{value: _bond}('');
         if (!success) {
@@ -192,8 +166,7 @@
         console.log('rebalanceRplStake.targetStakeRatio', targetStakeRatio);
 
         uint256 targetStake = targetStakeRatio.mulDiv(_ethStaked * ethPriceInRpl, 1e18 * 10 ** 18);
-<<<<<<< HEAD
-        console.log("od.rebalanceRplStake.targetStake",targetStake);
+        console.log('od.rebalanceRplStake.targetStake', targetStake);
         if (targetStake > rplStaked) {
             // stake more
             uint256 stakeIncrease = targetStake - rplStaked;
@@ -201,12 +174,9 @@
             console.log('od.rebalanceRplStake.balanceOf', IERC20(_directory.getRPLAddress()).balanceOf(address(this)));
             console.log('od.rebalanceRplStake.balanceRpl', balanceRpl);
 
-            uint256 actualStakeIncrease = _performTopUp(_nodeAccount, stakeIncrease);
+            _performTopUp(_nodeAccount, stakeIncrease);
             console.log('rebalanceRplStake.actualStakeIncrease', stakeIncrease);
-            fundedRpl += actualStakeIncrease;
-        }
-=======
->>>>>>> bb2b8ef2
+        }
 
         if (targetStake < rplStaked) {
             uint256 elapsed = block.timestamp -
@@ -224,12 +194,8 @@
             ) {
                 // NOTE: to auditors: double check that all cases are covered such that withdrawRPL will not revert execution
                 console.log('rebalanceRplStake.excessRpl', excessRpl);
-<<<<<<< HEAD
                 balanceRpl += excessRpl;
-                AssetRouter(_directory.getDepositPoolAddress()).unstakeRpl(_nodeAccount, excessRpl);
-=======
                 AssetRouter(_directory.getAssetRouterAddress()).unstakeRpl(_nodeAccount, excessRpl);
->>>>>>> bb2b8ef2
             } else {
                 console.log('failed to rebalanceRplStake.excessRpl', excessRpl);
             }
@@ -250,14 +216,9 @@
             }
             // stakeRPLOnBehalfOf
             // transfer RPL to deposit pool
-<<<<<<< HEAD
-            IERC20(_directory.getRPLAddress()).transfer(_directory.getDepositPoolAddress(), _requiredStake);
-            AssetRouter(_directory.getDepositPoolAddress()).stakeRPLFor(_superNode, _requiredStake);
-            balanceRpl -= _requiredStake;
-=======
             IERC20(_directory.getRPLAddress()).transfer(_directory.getAssetRouterAddress(), _requiredStake);
             AssetRouter(_directory.getAssetRouterAddress()).stakeRPLFor(_superNode, _requiredStake);
->>>>>>> bb2b8ef2
+            balanceRpl -= _requiredStake;
             console.log('_performTopUp._requiredStake', _requiredStake);
             return _requiredStake;
         } else {
@@ -265,18 +226,12 @@
                 return 0;
             }
             // stake what we have
-<<<<<<< HEAD
             console.log('od._performTopup.balanceRpl', balanceRpl);
             console.log('od._performTopup.balanceOf', IERC20(_directory.getRPLAddress()).balanceOf(address(this)));
-            IERC20(_directory.getRPLAddress()).transfer(_directory.getDepositPoolAddress(), balanceRpl);
-            AssetRouter(_directory.getDepositPoolAddress()).stakeRPLFor(_superNode, balanceRpl);
+            IERC20(_directory.getRPLAddress()).transfer(_directory.getAssetRouterAddress(), balanceRpl);
+            AssetRouter(_directory.getAssetRouterAddress()).stakeRPLFor(_superNode, balanceRpl);
             balanceRpl = 0;
             console.log('_performTopUp.currentRplBalance', balanceRpl);
-=======
-            IERC20(_directory.getRPLAddress()).transfer(_directory.getAssetRouterAddress(), currentRplBalance);
-            AssetRouter(_directory.getAssetRouterAddress()).stakeRPLFor(_superNode, currentRplBalance);
-            console.log('_performTopUp.currentRplBalance', currentRplBalance);
->>>>>>> bb2b8ef2
             return currentRplBalance;
         }
     }
@@ -372,16 +327,16 @@
         IMinipool minipool = sna.getNextMinipool();
         if (address(minipool) != address(0)) {
             uint256 totalBalance = address(minipool).balance - minipool.getNodeRefundBalance();
-            if (totalBalance < 8 ether) { // minipool is still staking
+            AssetRouter ar = AssetRouter(_directory.getAssetRouterAddress());
+            if (totalBalance < 8 ether) {
+                // minipool is still staking
                 // track incoming eth
-<<<<<<< HEAD
-                AssetRouter ar = AssetRouter(_directory.getDepositPoolAddress());
                 ar.openGate();
                 uint256 initalBalance = address(ar).balance;
 
-                console.log('withdrawal address before skim', _directory.getDepositPoolAddress().balance);
+                console.log('withdrawal address before skim', _directory.getAssetRouterAddress().balance);
                 ar.onClaimSkimmedRewards(minipool);
-                console.log('withdrawal address after skim', _directory.getDepositPoolAddress().balance);
+                console.log('withdrawal address after skim', _directory.getAssetRouterAddress().balance);
 
                 uint256 finalBalance = address(ar).balance;
                 ar.closeGate();
@@ -392,15 +347,9 @@
                 ar.onRewardsRecieved(rewards);
 
                 oracleError += rewards;
-=======
-                uint256 initalBalance = _directory.getAssetRouterAddress().balance;
-                minipool.distributeBalance(true);
-                uint256 finalBalance = _directory.getAssetRouterAddress().balance;
-                oracleError += finalBalance - initalBalance;
->>>>>>> bb2b8ef2
-            }
-            else { // the minipool is exited
-                minipool.distributeBalance(false); // this is very expensive
+            } else {
+                // the minipool is exited
+                ar.onExitedMinipool(minipool);
                 this.onNodeMinipoolDestroy(sna.minipoolToOperator(address(minipool)));
             }
         }
