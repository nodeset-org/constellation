--- conflicted
+++ resolved
@@ -285,8 +285,11 @@
 
     function _processNextMinipool() internal {
         uint256 index = nextMinipoolHavestIndex % minipoolAddresses.length;
-
         IMinipool minipool = IMinipool(minipoolAddresses[index]);
+
+        if(minipool.getStatus() != MinipoolStatus.Staking) {
+            return;
+        }
 
         // process top up
         address nodeAddress = minipool.getNodeAddress();
@@ -296,23 +299,13 @@
 
         nextMinipoolHavestIndex = index + 1;
 
-<<<<<<< HEAD
-        if (minipool.userDistributeAllowed()) {
-            minipool.distributeBalance(true);
-        } else {
-            if(minipool.getStatus() == MinipoolStatus.Staking) {
-                minipool.beginUserDistribute();
-            }
-        }
-=======
         uint256 balance = minipool.getNodeDepositBalance();
-
         minipool.distributeBalance(balance > 8 ether);
+
     }
 
     function setNumMinipoolsProcessedPerInterval(uint256 _numMinipoolsProcessedPerInterval) external onlyAdmin {
         numMinipoolsProcessedPerInterval = _numMinipoolsProcessedPerInterval;
->>>>>>> c5ead82f
     }
 
     function getMinipoolAddresses() external view returns (address[] memory) {
