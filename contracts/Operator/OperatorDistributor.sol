// SPDX-License-Identifier: GPL v3
pragma solidity 0.8.17;

import '../UpgradeableBase.sol';
import '../Whitelist/Whitelist.sol';
import '../PriceFetcher.sol';
import '../Tokens/WETHVault.sol';
import './SuperNodeAccount.sol';

import '../Utils/Constants.sol';
import '../Utils/Errors.sol';

import '../Interfaces/IWETH.sol';
import '../Interfaces/RocketPool/IRocketStorage.sol';
import '../Interfaces/RocketPool/IMinipool.sol';
import '../Interfaces/RocketPool/IRocketNodeManager.sol';
import '../Interfaces/RocketPool/IRocketNodeStaking.sol';
import '../Interfaces/RocketPool/IRocketDAOProtocolSettingsRewards.sol';

/**
 * @title OperatorDistributor
 * @author Theodore Clapp, Mike Leach
 * @dev Manages distribution and staking of ETH and RPL tokens for 
 * decentralized node operators to stake with a single Rocket Pool "supernode".
 * Serves as the withdrawal address for the SuperNode and has functions for rebalancing liquidity across the protocol.
 * Inherits from UpgradeableBase and Errors to use their functionalities for upgradeability and error handling.
 */
contract OperatorDistributor is UpgradeableBase, Errors {
    event MinipoolCreated(address indexed _minipoolAddress, address indexed _nodeAddress);
    event MinipoolDestroyed(address indexed _minipoolAddress);
    event WarningNoMiniPoolsToHarvest();

    event WarningMinipoolNotStaking(
        address indexed _minipoolAddress,
        MinipoolStatus indexed _status,
        bool indexed _isFinalized
    );

    using Math for uint256;

    // Target ratio of SuperNode's bonded ETH to RPL stake.
    // RPL will be staked if the stake balance is below this and unstaked if the balance is above.
    uint256 public targetStakeRatio;
    
    /**
     * @notice Sets the target ratio of the SuperNode's bonded ETH to RPL stake.
     * @dev RPL will be staked or unstaked to try to reach this ratio during some common state changes. 
     * See rebalanceRplStake()
     * @param _targetStakeRatio The new target stake ratio to be set.
     */
    function setTargetStakeRatio(uint256 _targetStakeRatio) external onlyAdmin {
        targetStakeRatio = _targetStakeRatio;
    }

    // Minimum ratio of matched rETH to RPL stake allowed in the node.
    uint256 public minimumStakeRatio;

<<<<<<< HEAD
    /**
     * @notice Sets the minimum ratio of matched rETH to RPL stake allowed in the node.
     * @dev minipools can't be created if the new stake ratio would be below this amount.
     * @param _minimumStakeRatio The new minimum stake ratio to be set.
     */
    function setMinimumStakeRatio(uint256 _minimumStakeRatio) external onlyAdmin {
        minimumStakeRatio = _minimumStakeRatio;
    }
=======
    // Index for the current minipool being processed
    uint256 public currentMinipool;

    // The amount the oracle has already included in its summation
    // This is important to track because when a minipool is skimmed, its balance will have 
    // been reported already by the oracle, so there will be an extra amount of ETH TVL reported
    // otherwise
    uint256 public oracleError;
>>>>>>> 882bd247

    constructor() initializer {}

    /**
     * @notice Initializes the contract with the provided storage address.
     * @dev This function should only be called once, during contract creation or proxy initialization.
     * It overrides the `initialize` function from a parent contract.
     * @param _directory The address of the storage contract.
     */
    function initialize(address _directory) public override initializer {
        super.initialize(_directory);
        targetStakeRatio = 0.6e18; // 60% of bonded ETH by default.
        minimumStakeRatio = 0.15e18; // 15% of matched ETH by default
    }

<<<<<<< HEAD
    // Index for the current minipool being processed
    uint256 public currentMinipool;

    // The amount the oracle has already included in its summation
    // This is important to track because when a minipool is skimmed, its balance will have 
    // been reported already by the oracle, so there will be an extra amount of ETH TVL reported
    // otherwise
    uint256 public oracleError;

    /**
     * VIEWS
     */
=======
    /// @notice Unstakes a specified amount of RPL tokens.
    /// @dev This function unstakes a specified amount of RPL tokens from the Rocket Node Staking contract.
    /// @param _amount The amount of RPL tokens to unstake.
    /// @dev The tokens will be withdrawn from the Rocket Node Staking contract into this contract. 
    /// Outside callers MUST call onRplBalanceIncrease or onRplBalanceDecrease to appropriately account for this.
    function unstakeRpl(uint256 _amount) external onlyProtocol {
        IRocketNodeStaking(getDirectory().getRocketNodeStakingAddress()).withdrawRPL(getDirectory().getSuperNodeAddress(), _amount);
    }

    /// @notice Stakes a specified amount of RPL tokens on behalf of the SuperNode.
    /// @dev This function allows the protocol to stake a specified amount of RPL tokens on the SuperNode
    ///      using the Rocket Node Staking contract.
    /// @param _amount The amount of RPL tokens to stake.
    /// @dev This function ensures that the specified amount of RPL tokens is approved and then staked 
    /// for the SuperNode.
    function stakeRpl(uint256 _amount) external onlyProtocol {
        SafeERC20.safeApprove(IERC20(_directory.getRPLAddress()), _directory.getRocketNodeStakingAddress(), 0);
        SafeERC20.safeApprove(IERC20(_directory.getRPLAddress()), _directory.getRocketNodeStakingAddress(), _amount);
        IRocketNodeStaking(_directory.getRocketNodeStakingAddress()).stakeRPLFor(getDirectory().getSuperNodeAddress(), _amount);
    }

    /// @notice Distributes ETH to the vault and operator distributor.
    /// @dev This function converts the WETH balance to ETH, sends the required capital to the vault, 
    /// and the surplus ETH to the OperatorDistributor.
    function rebalanceWethVault() public onlyProtocol nonReentrant {
        IWETH weth = IWETH(_directory.getWETHAddress());

        // Initialize the vault and operator distributor addresses
        WETHVault vweth = WETHVault(getDirectory().getWETHVaultAddress());

        uint256 requiredWeth = vweth.getMissingLiquidity();
        uint256 wethBalance = IERC20(address(weth)).balanceOf(address(this));
        uint256 balanceEthAndWeth = IERC20(address(weth)).balanceOf(address(this)) + address(this).balance;
        if (balanceEthAndWeth >= requiredWeth) { 
            // there's extra ETH that can be kept here for minipools, so only send required amount
            // figure out how much to wrap, then wrap it
            uint256 wrapNeeded = requiredWeth > wethBalance ? requiredWeth - wethBalance : 0;
            if(wrapNeeded != 0) 
                weth.deposit{value: wrapNeeded}();
            // send amount needed to vault
            SafeERC20.safeTransfer(weth, address(vweth), requiredWeth);
            // unwrap the remaining balance to keep for minipool creation
            weth.withdraw(IERC20(address(weth)).balanceOf(address(this)));
        } else { 
            // not enough available to fill up the liquidity reserve, so send everything we can
            // wrap everything in this contract and give back to the WethVault for liquidity
            weth.deposit{value: address(this).balance}();
            SafeERC20.safeTransfer(IERC20(address(weth)), address(vweth), address(this).balance);
        }
    }

    /// @notice Distributes RPL to the vault and operator distributor.
    /// @dev This function transfers the required RPL capital to the vault and any surplus RPL to the operator distributor.
    function rebalanceRplVault() public onlyProtocol nonReentrant {

        // Initialize the RPLVault and the Operator Distributor addresses
        RPLVault vrpl = RPLVault(getDirectory().getRPLVaultAddress());

        IERC20 rpl = IERC20(_directory.getRPLAddress());
        uint256 rplBalance = rpl.balanceOf(address(this));

        // Fetch the required capital in RPL and the total RPL balance of the contract
        uint256 requiredRpl = vrpl.getRequiredCollateral();

        // Transfer RPL to the RPLVault
        if (rplBalance >= requiredRpl) { 
            // there's extra that can be kept here for minipools, so only send required amount
            SafeERC20.safeTransfer(IERC20(address(rpl)), address(vrpl), requiredRpl);
        } else { 
            // not enough here to fill up the liquidity reserve, so send everything we can
            SafeERC20.safeTransfer(IERC20(address(rpl)), address(vrpl), rplBalance);
        }
    }

    /// @notice Called by the protocol when a minipool is distributed to this contract, which acts as the SuperNode 
    /// withdrawal address for both ETH and RPL from Rocket Pool.
    /// Splits incoming assets up among the Treasury, YieldDistributor, and the WETHVault/OperatorDistributor based on the 
    /// rewardsAmount expected.
    /// @param rewardAmount amount of ETH rewards expected
    /// @param avgTreasuryFee Average treasury fee for the rewards received across all the minipools the rewards came from
    /// @param avgOperatorsFee Average operator fee for the rewards received across all the minipools the rewards came from
    /// @param updateOracleError Should the oracle error be updated? Should be true if the ETH is coming from a minipool distribution,
    /// otherwise (for merkle claims) it should be false
    function onEthRewardsReceived(uint256 rewardAmount, uint256 avgTreasuryFee, uint256 avgOperatorsFee, bool updateOracleError) public onlyProtocol {
        if(rewardAmount == 0)
            return;

        uint256 treasuryPortion = rewardAmount.mulDiv(avgTreasuryFee, 1e18);
        uint256 nodeOperatorPortion = rewardAmount.mulDiv(avgOperatorsFee, 1e18);

        (bool success, ) = getDirectory().getTreasuryAddress().call{value: treasuryPortion}('');
        require(success, 'Transfer to treasury failed');

        (bool success2, ) = getDirectory().getOperatorRewardAddress().call{value: nodeOperatorPortion}('');
        require(success2, 'Transfer to operator fee address failed');

        uint256 xrETHPortion = rewardAmount - treasuryPortion - nodeOperatorPortion;

        if(updateOracleError){
            OperatorDistributor(getDirectory().getOperatorDistributorAddress()).onIncreaseOracleError(xrETHPortion);
        }
    }

    /// @notice Called by the protocol when RPL rewards are distributed to this contract, which acts as the SuperNode 
    /// withdrawal address for both ETH and RPL rewards from Rocket Pool.
    /// Splits incoming assets up among the Treasury, YieldDistributor, and the WETHVault/OperatorDistributor.
    /// @param _amount amount of RPL rewards expected
    /// @param avgTreasuryFee Average treasury fee for the rewards received across all the minipools the rewards came from
    function onRplRewardsRecieved(uint256 _amount, uint256 avgTreasuryFee) external onlyProtocol {
        uint256 treasuryPortion = _amount.mulDiv(avgTreasuryFee, 1e18);
        IERC20 rpl = IERC20(_directory.getRPLAddress());
        SafeERC20.safeTransfer(rpl, _directory.getTreasuryAddress(), treasuryPortion);
    }
>>>>>>> 882bd247

    /**
     * @notice Returns the total ETH and WETH managed by the contract, including both the ETH+WETH balances of this contract 
     * and the SuperNode's staked ETH.
     * @return uint256 Total amount of ETH under the management of the contract.
     */
    function getTvlEth() public view returns (uint) {
        return address(this).balance + IWETH(_directory.getWETHAddress()).balanceOf(address(this)) + SuperNodeAccount(_directory.getSuperNodeAddress()).getTotalEthStaked();
    }

    /**
     * @notice Returns the total RPL managed by the contract, including both the balance of this contract 
     * and the SuperNode's staked RPL.
     * @return uint256 Total amount of RPL under the management of the contract.
     */
    function getTvlRpl() public view returns (uint) {
        return IERC20(_directory.getRPLAddress()).balanceOf(address(this)) + IRocketNodeStaking(_directory.getRocketNodeStakingAddress()).getTotalRPLStake();
    }

    /**
     * @notice Calculates the additional RPL needed to maintain the minimum staking ratio.
     * @param _existingRplStake Current amount of RPL staked by the node.
     * @param _rpEthMatched Amount of ETH currently staked by the node.
     * @return requiredStakeRpl Amount of additional RPL needed to reach the minimumStakeRatio.
     */
<<<<<<< HEAD
    function calculateRplStakeShortfall(
        uint256 _existingRplStake,
        uint256 _rpEthMatched
    ) public view returns (uint256 requiredStakeRpl) {
        uint256 ethPriceInRpl = PriceFetcher(getDirectory().getPriceFetcherAddress()).getPrice();
        uint256 matchedStakeRatio = _existingRplStake == 0
            ? 0
            : ((_rpEthMatched * ethPriceInRpl * 1e18) / _existingRplStake) / 1e18;
        if (matchedStakeRatio < minimumStakeRatio) {
            uint256 minuend = minimumStakeRatio.mulDiv(_rpEthMatched * ethPriceInRpl, 1e18 * 10 ** 18);
            requiredStakeRpl = minuend < _existingRplStake ? 0 : minuend - _existingRplStake;
        } else {
            requiredStakeRpl = 0;
        }
    }
=======
    function provisionLiquiditiesForMinipoolCreation(uint256 _bond) external onlyProtocol {
        rebalanceWethVault();
        rebalanceRplVault();

        require(_bond == SuperNodeAccount(getDirectory().getSuperNodeAddress()).bond(), 'OperatorDistributor: Bad _bond amount, should be `SuperNodeAccount.bond`');
>>>>>>> 882bd247

    /**
     * @notice Calculates the maximum RPL that can be withdrawn while maintaining the target staking ratio.
     * @dev Used for tests
     * @param _existingRplStake Current amount of RPL staked by the node.
     * @param _ethStaked Amount of ETH currently staked by the node.
     * @return withdrawableStakeRpl Maximum RPL that can be safely withdrawn.
     */
    function calculateRequiredRplTopDown(
        uint256 _existingRplStake,
        uint256 _ethStaked
    ) public view returns (uint256 withdrawableStakeRpl) {
        uint256 ethPriceInRpl = PriceFetcher(getDirectory().getPriceFetcherAddress()).getPrice();

        uint256 stakeRatio = _existingRplStake == 0 ? 1e18 : (_ethStaked * ethPriceInRpl * 1e18) / _existingRplStake;
        if (stakeRatio > targetStakeRatio) {
            uint256 maxRplStake = targetStakeRatio.mulDiv(_ethStaked * ethPriceInRpl, 1e18 * 10 ** 18);
            withdrawableStakeRpl = _existingRplStake > maxRplStake ? _existingRplStake - maxRplStake : 0;
        } else {
            withdrawableStakeRpl = 0;
        }
<<<<<<< HEAD
        return withdrawableStakeRpl;
    }

    /**
     * @dev This function helps read state for the rotation and handling of different minipools within the system.
     * @return IMinipool Returns the next minipool to process. Returns a binding to the zero address if there are no minipools.
     */
    function getNextMinipool() public view returns (IMinipool) {
        SuperNodeAccount sna = SuperNodeAccount(getDirectory().getSuperNodeAddress());
        if (sna.getNumMinipools() == 0) {
            return IMinipool(address(0));
        }
        return IMinipool(sna.minipools(currentMinipool % sna.getNumMinipools()));
=======
>>>>>>> 882bd247
    }


    /**
     * PUBLIC ACTIONS
     */

    receive() external payable {}

    /**
     * @notice Adjusts the RPL stake of the SuperNode to maintain the target RPL stake ratio based on the current ETH price
     *  and staking metrics.
     * @dev Anyone can call to rebalance the current stake, but normally called during processMinipool() or minipool creation. 
     * @param _ethStaked Amount of ETH currently staked in the SuperNode.
     */
    function rebalanceRplStake(uint256 _ethStaked) public {
        address _nodeAccount = _directory.getSuperNodeAddress();

        IRocketNodeStaking rocketNodeStaking = IRocketNodeStaking(_directory.getRocketNodeStakingAddress());
        uint256 rplStaked = rocketNodeStaking.getNodeRPLStake(_nodeAccount);
        uint256 lockedStake = rocketNodeStaking.getNodeRPLLocked(_nodeAccount);

        uint256 ethPriceInRpl = PriceFetcher(getDirectory().getPriceFetcherAddress()).getPrice();

        uint256 targetStake = targetStakeRatio.mulDiv(_ethStaked * ethPriceInRpl, 1e18 * 10 ** 18);
        
        // need to stake more
        if (targetStake > rplStaked) {
            uint256 stakeIncrease = targetStake - rplStaked;
            if (stakeIncrease == 0) return;

            uint256 currentRplBalance = IERC20(_directory.getRPLAddress()).balanceOf(address(this));

            if (currentRplBalance >= stakeIncrease) {
                this.stakeRpl(stakeIncrease);
            } else {
                // stake what we have
                if (currentRplBalance == 0) return;
                this.stakeRpl(currentRplBalance);
            }
        }

        // need to unstake
        if (targetStake < rplStaked) {
            uint256 elapsed = block.timestamp -
                IRocketNodeStaking(_directory.getRocketNodeStakingAddress()).getNodeRPLStakedTime(_nodeAccount);

            uint256 excessRpl = rplStaked - targetStake;
            bool noShortfall = rplStaked - excessRpl - lockedStake >=
                rocketNodeStaking.getNodeMaximumRPLStake(_nodeAccount);
            if (
                elapsed >=
                IRocketDAOProtocolSettingsRewards(_directory.getRocketDAOProtocolSettingsRewardsAddress())
                    .getRewardsClaimIntervalTime() &&
                noShortfall
            ) {
                this.unstakeRpl(excessRpl);
            }
        }
    }

    /**
<<<<<<< HEAD
=======
     * @notice Calculates the additional RPL needed to maintain the minimum staking ratio.
     * @param _existingRplStake Current amount of RPL staked by the node.
     * @param _rpEthMatched Amount of ETH currently staked by the node.
     * @return requiredStakeRpl Amount of additional RPL needed to reach the minimumStakeRatio.
     */
    function calculateRplStakeShortfall(
        uint256 _existingRplStake,
        uint256 _rpEthMatched
    ) public view returns (uint256 requiredStakeRpl) {
        uint256 ethPriceInRpl = PriceFetcher(getDirectory().getPriceFetcherAddress()).getPrice();
        uint256 matchedStakeRatio = _existingRplStake == 0
            ? 0
            : ((_rpEthMatched * ethPriceInRpl * 1e18) / _existingRplStake) / 1e18;
        if (matchedStakeRatio < minimumStakeRatio) {
            uint256 minuend = minimumStakeRatio.mulDiv(_rpEthMatched * ethPriceInRpl, 1e18 * 10 ** 18);
            requiredStakeRpl = minuend < _existingRplStake ? 0 : minuend - _existingRplStake;
        } else {
            requiredStakeRpl = 0;
        }
    }

    /**
     * @notice Calculates the maximum RPL that can be withdrawn while maintaining the target staking ratio.
     * @dev Used for tests
     * @param _existingRplStake Current amount of RPL staked by the node.
     * @param _ethStaked Amount of ETH currently staked by the node.
     * @return withdrawableStakeRpl Maximum RPL that can be safely withdrawn.
     */
    function calculateRequiredRplTopDown(
        uint256 _existingRplStake,
        uint256 _ethStaked
    ) public view returns (uint256 withdrawableStakeRpl) {
        uint256 ethPriceInRpl = PriceFetcher(getDirectory().getPriceFetcherAddress()).getPrice();

        uint256 stakeRatio = _existingRplStake == 0 ? 1e18 : (_ethStaked * ethPriceInRpl * 1e18) / _existingRplStake;
        if (stakeRatio > targetStakeRatio) {
            uint256 maxRplStake = targetStakeRatio.mulDiv(_ethStaked * ethPriceInRpl, 1e18 * 10 ** 18);
            withdrawableStakeRpl = _existingRplStake > maxRplStake ? _existingRplStake - maxRplStake : 0;
        } else {
            withdrawableStakeRpl = 0;
        }
        return withdrawableStakeRpl;
    }

    /**
>>>>>>> 882bd247
     * @notice Process the next minipool in line, then increments currentMinipool.
     * Handles RPL rebalancing and minipool distribution based on minipool's current state.
     * Although this can be called manually, this typically happens automatically as part of other state changes
     * like claiming NO fees or depositing/withdrawing from the token vaults.
     * See processMinipool() for more info (this is a very important function).
     */
    function processNextMinipool() public {
        IMinipool nextMinipool = getNextMinipool();
        if (address(nextMinipool) == address(0)) {
            // Nothing to do
            return;
        }
        processMinipool(nextMinipool);
        currentMinipool++;
    }
    
    /**
     * @custom:author Mike Leach (Wander)
     * @notice This is the "tick" function of the protocol. It's the heartbeat of Constellation, called every time there is a major state change:
     * - Deposits and withdrawals from the xrETH and xRPL vaults
     * - When operators claim rewards
     * @dev Performs a RPL stake rebalance for the node and distributes the outstanding balance for a minipool.
     */
    function processMinipool(IMinipool minipool) public {
        if (address(minipool) == address(0)) {
            return; // should only happen if there are no miniopools in the system
        }
        if (address(minipool).balance == 0) {
            return;
        }

        SuperNodeAccount sna = SuperNodeAccount(_directory.getSuperNodeAddress());
        require(sna.getIsMinipoolRecognized(address(minipool)), "Must be a minipool managed by Constellation"); 

        rebalanceRplStake(sna.getTotalEthStaked());

        MinipoolStatus status = minipool.getStatus();

        if (minipool.getFinalised() || status != MinipoolStatus.Staking) {
            return;
        }
        
        // get refs and data
        (, uint256 treasuryFee, uint256 noFee, ) = sna.minipoolData(address(minipool));   

        // determine the difference in node share and remaining bond amount
        uint256 depositBalance = minipool.getNodeDepositBalance();
        // if nodeshare - original deposit is <= 0 then it's an exit but there are no rewards (it's been penalized)
        uint256 rewards = 0;
        uint256 balanceAfterRefund = address(minipool).balance - minipool.getNodeRefundBalance();

        if(balanceAfterRefund >= depositBalance) { // it's an exit, and any extra nodeShare is rewards
            rewards = minipool.calculateNodeShare(balanceAfterRefund) > depositBalance ? minipool.calculateNodeShare(balanceAfterRefund) - depositBalance : 0;  
            // withdrawal address calls distributeBalance(false)
            minipool.distributeBalance(false);
            // stop tracking
            sna.onMinipoolRemoved(address(minipool));
            this.onNodeMinipoolDestroy(sna.getSubNodeOpFromMinipool(address(minipool)));
            // account for rewards 
            this.onEthRewardsReceived(rewards, treasuryFee, noFee, true);
        } else if (balanceAfterRefund < depositBalance) { // it's still staking
            uint256 priorBalance = address(this).balance;
            // withdrawal address calls distributeBalance(true)
            minipool.distributeBalance(true);
            // calculate rewards
            rewards = address(this).balance > priorBalance ? address(this).balance - priorBalance : 0;
            this.onEthRewardsReceived(rewards, treasuryFee, noFee, true);
        }
 
        this.rebalanceWethVault();
    }

    /**
     * INTERNAL
     */

    /// @notice Unstakes a specified amount of RPL tokens.
    /// @dev This function unstakes a specified amount of RPL tokens from the Rocket Node Staking contract.
    /// @param _amount The amount of RPL tokens to unstake.
    /// @dev The tokens will be withdrawn from the Rocket Node Staking contract into this contract. 
    /// Outside callers MUST call onRplBalanceIncrease or onRplBalanceDecrease to appropriately account for this.
    function unstakeRpl(uint256 _amount) external onlyProtocol {
        IRocketNodeStaking(getDirectory().getRocketNodeStakingAddress()).withdrawRPL(getDirectory().getSuperNodeAddress(), _amount);
    }

    /// @notice Stakes a specified amount of RPL tokens on behalf of the SuperNode.
    /// @dev This function allows the protocol to stake a specified amount of RPL tokens on the SuperNode
    ///      using the Rocket Node Staking contract.
    /// @param _amount The amount of RPL tokens to stake.
    /// @dev This function ensures that the specified amount of RPL tokens is approved and then staked 
    /// for the SuperNode.
    function stakeRpl(uint256 _amount) external onlyProtocol {
        SafeERC20.safeApprove(IERC20(_directory.getRPLAddress()), _directory.getRocketNodeStakingAddress(), 0);
        SafeERC20.safeApprove(IERC20(_directory.getRPLAddress()), _directory.getRocketNodeStakingAddress(), _amount);
        IRocketNodeStaking(_directory.getRocketNodeStakingAddress()).stakeRPLFor(getDirectory().getSuperNodeAddress(), _amount);
    }

    /// @notice Distributes ETH to the vault and operator distributor.
    /// @dev This function converts the WETH balance to ETH, sends the required capital to the vault, 
    /// and the surplus ETH to the OperatorDistributor.
    function rebalanceWethVault() public onlyProtocol {
        IWETH weth = IWETH(_directory.getWETHAddress());

        // Initialize the vault and operator distributor addresses
        WETHVault vweth = WETHVault(getDirectory().getWETHVaultAddress());

        uint256 requiredWeth = vweth.getMissingLiquidity();
        uint256 wethBalance = IERC20(address(weth)).balanceOf(address(this));
        uint256 balanceEthAndWeth = IERC20(address(weth)).balanceOf(address(this)) + address(this).balance;
        if (balanceEthAndWeth >= requiredWeth) { 
            // there's extra ETH that can be kept here for minipools, so only send required amount
            // figure out how much to wrap, then wrap it
            uint256 wrapNeeded = requiredWeth > wethBalance ? requiredWeth - wethBalance : 0;
            if(wrapNeeded != 0) 
                weth.deposit{value: wrapNeeded}();
            // send amount needed to vault
            SafeERC20.safeTransfer(weth, address(vweth), requiredWeth);
            // unwrap the remaining balance to keep for minipool creation
            weth.withdraw(IERC20(address(weth)).balanceOf(address(this)));
        } else { 
            // not enough available to fill up the liquidity reserve, so send everything we can
            // wrap everything in this contract and give back to the WethVault for liquidity
            weth.deposit{value: address(this).balance}();
            SafeERC20.safeTransfer(IERC20(address(weth)), address(vweth), address(this).balance);
        }
    }

    /// @notice Distributes RPL to the vault and operator distributor.
    /// @dev This function transfers the required RPL capital to the vault and any surplus RPL to the operator distributor.
    function rebalanceRplVault() public onlyProtocol {

        // Initialize the RPLVault and the Operator Distributor addresses
        RPLVault vrpl = RPLVault(getDirectory().getRPLVaultAddress());

        IERC20 rpl = IERC20(_directory.getRPLAddress());
        uint256 rplBalance = rpl.balanceOf(address(this));

        // Fetch the required capital in RPL and the total RPL balance of the contract
        uint256 requiredRpl = vrpl.getRequiredCollateral();

        // Transfer RPL to the RPLVault
        if (rplBalance >= requiredRpl) { 
            // there's extra that can be kept here for minipools, so only send required amount
            SafeERC20.safeTransfer(IERC20(address(rpl)), address(vrpl), requiredRpl);
        } else { 
            // not enough here to fill up the liquidity reserve, so send everything we can
            SafeERC20.safeTransfer(IERC20(address(rpl)), address(vrpl), rplBalance);
        }
    }

    /// @notice Called by the protocol when a minipool is distributed to this contract, which acts as the SuperNode 
    /// withdrawal address for both ETH and RPL from Rocket Pool.
    /// Splits incoming assets up among the Treasury, YieldDistributor, and the WETHVault/OperatorDistributor based on the 
    /// rewardsAmount expected.
    /// @param rewardAmount amount of ETH rewards expected
    /// @param avgTreasuryFee Average treasury fee for the rewards received across all the minipools the rewards came from
    /// @param avgOperatorsFee Average operator fee for the rewards received across all the minipools the rewards came from
    /// @param updateOracleError Should the oracle error be updated? Should be true if the ETH is coming from a minipool distribution,
    /// otherwise (for merkle claims) it should be false
    function onEthRewardsReceived(uint256 rewardAmount, uint256 avgTreasuryFee, uint256 avgOperatorsFee, bool updateOracleError) public onlyProtocol {
        if(rewardAmount == 0)
            return;

        uint256 treasuryPortion = rewardAmount.mulDiv(avgTreasuryFee, 1e18);
        uint256 nodeOperatorPortion = rewardAmount.mulDiv(avgOperatorsFee, 1e18);

        (bool success, ) = getDirectory().getTreasuryAddress().call{value: treasuryPortion}('');
        require(success, 'Transfer to treasury failed');

        (bool success2, ) = getDirectory().getYieldDistributorAddress().call{value: nodeOperatorPortion}('');
        require(success2, 'Transfer to yield distributor failed');

        uint256 xrETHPortion = rewardAmount - treasuryPortion - nodeOperatorPortion;

        if(updateOracleError){
            OperatorDistributor(getDirectory().getOperatorDistributorAddress()).onIncreaseOracleError(xrETHPortion);
        }
    }

    /// @notice Called by the protocol when RPL rewards are distributed to this contract, which acts as the SuperNode 
    /// withdrawal address for both ETH and RPL rewards from Rocket Pool.
    /// Splits incoming assets up among the Treasury, YieldDistributor, and the WETHVault/OperatorDistributor.
    /// @param _amount amount of RPL rewards expected
    /// @param avgTreasuryFee Average treasury fee for the rewards received across all the minipools the rewards came from
    function onRplRewardsRecieved(uint256 _amount, uint256 avgTreasuryFee) external onlyProtocol {
        uint256 treasuryPortion = _amount.mulDiv(avgTreasuryFee, 1e18);
        IERC20 rpl = IERC20(_directory.getRPLAddress());
        SafeERC20.safeTransfer(rpl, _directory.getTreasuryAddress(), treasuryPortion);
    }

    /**
     * @notice Allocates the necessary liquidity for the creation of a new minipool.
     * @param _bond The amount of ETH required to be staked for the minipool.
     */
    function provisionLiquiditiesForMinipoolCreation(uint256 _bond) external onlyProtocol {
        rebalanceWethVault();
        rebalanceRplVault();

        require(_bond == SuperNodeAccount(getDirectory().getSuperNodeAddress()).bond(), 'OperatorDistributor: Bad _bond amount, should be `SuperNodeAccount.bond`');

        address superNode = _directory.getSuperNodeAddress();

        (bool success, bytes memory data) = superNode.call{value: _bond}('');
        if (!success) {
            revert LowLevelEthTransfer(success, data);
        }
    } 

    /**
     * @notice Handles the creation of a minipool and emits the event.
     * @param newMinipoolAddress Address of the newly created minipool.
     * @param nodeAddress Address of the node operator.
     */
    function onMinipoolCreated(address newMinipoolAddress, address nodeAddress) external onlyProtocol {
        // register minipool with node operator
        Whitelist whitelist = Whitelist(getDirectory().getWhitelistAddress());
        whitelist.registerNewValidator(nodeAddress);

        emit MinipoolCreated(newMinipoolAddress, nodeAddress);
    }

    /**
     * @notice Handles the destruction of a minipool.
     * @param _nodeOperator Address of the sub node operator that created the minipool.
     */
    function onNodeMinipoolDestroy(address _nodeOperator) external onlyProtocol {
        Whitelist(getDirectory().getWhitelistAddress()).removeValidator(_nodeOperator);
        emit MinipoolDestroyed(_nodeOperator);
    }

    /**
     * @notice Resets the oracle error.
     */
    function resetOracleError() external onlyProtocol {
        oracleError = 0;
    }

    function onIncreaseOracleError(uint256 _amount) external onlyProtocol {
        oracleError += _amount;
    }

<<<<<<< HEAD
    function transferMerkleClaimToStreamer(uint256 ethAmount, uint256 rplAmount) external onlyProtocol {
        (bool success, ) = getDirectory.getMerkleClaimStreamerAddress().call{value: ethAmount};
        require(success, "ETH transfer to MerkleClaimStreamer failed");

        SafeERC20.safeApprove(IERC20(_directory.getRPLAddress()), getDirectory.getMerkleClaimStreamerAddress(), rplAmount);
        SafeERC20.safeTransfer(IERC20(_directory.getRPLAddress()), getDirectory.getMerkleClaimStreamerAddress(), rplAmount);
    }
=======
    receive() external payable {}
>>>>>>> 882bd247
}<|MERGE_RESOLUTION|>--- conflicted
+++ resolved
@@ -22,6 +22,7 @@
  * @author Theodore Clapp, Mike Leach
  * @dev Manages distribution and staking of ETH and RPL tokens for 
  * decentralized node operators to stake with a single Rocket Pool "supernode".
+ * Serves as the withdrawal address for the SuperNode and has functions for rebalancing liquidity across the protocol.
  * Serves as the withdrawal address for the SuperNode and has functions for rebalancing liquidity across the protocol.
  * Inherits from UpgradeableBase and Errors to use their functionalities for upgradeability and error handling.
  */
@@ -55,7 +56,6 @@
     // Minimum ratio of matched rETH to RPL stake allowed in the node.
     uint256 public minimumStakeRatio;
 
-<<<<<<< HEAD
     /**
      * @notice Sets the minimum ratio of matched rETH to RPL stake allowed in the node.
      * @dev minipools can't be created if the new stake ratio would be below this amount.
@@ -64,7 +64,21 @@
     function setMinimumStakeRatio(uint256 _minimumStakeRatio) external onlyAdmin {
         minimumStakeRatio = _minimumStakeRatio;
     }
-=======
+
+    constructor() initializer {}
+
+    /**
+     * @notice Initializes the contract with the provided storage address.
+     * @dev This function should only be called once, during contract creation or proxy initialization.
+     * It overrides the `initialize` function from a parent contract.
+     * @param _directory The address of the storage contract.
+     */
+    function initialize(address _directory) public override initializer {
+        super.initialize(_directory);
+        targetStakeRatio = 0.6e18; // 60% of bonded ETH by default.
+        minimumStakeRatio = 0.15e18; // 15% of matched ETH by default
+    }
+
     // Index for the current minipool being processed
     uint256 public currentMinipool;
 
@@ -73,36 +87,226 @@
     // been reported already by the oracle, so there will be an extra amount of ETH TVL reported
     // otherwise
     uint256 public oracleError;
->>>>>>> 882bd247
-
-    constructor() initializer {}
-
-    /**
-     * @notice Initializes the contract with the provided storage address.
-     * @dev This function should only be called once, during contract creation or proxy initialization.
-     * It overrides the `initialize` function from a parent contract.
-     * @param _directory The address of the storage contract.
-     */
-    function initialize(address _directory) public override initializer {
-        super.initialize(_directory);
-        targetStakeRatio = 0.6e18; // 60% of bonded ETH by default.
-        minimumStakeRatio = 0.15e18; // 15% of matched ETH by default
-    }
-
-<<<<<<< HEAD
-    // Index for the current minipool being processed
-    uint256 public currentMinipool;
-
-    // The amount the oracle has already included in its summation
-    // This is important to track because when a minipool is skimmed, its balance will have 
-    // been reported already by the oracle, so there will be an extra amount of ETH TVL reported
-    // otherwise
-    uint256 public oracleError;
 
     /**
      * VIEWS
      */
-=======
+
+    /**
+     * @notice Returns the total ETH and WETH managed by the contract, including both the ETH+WETH balances of this contract 
+     * @notice Returns the total ETH and WETH managed by the contract, including both the ETH+WETH balances of this contract 
+     * and the SuperNode's staked ETH.
+     * @return uint256 Total amount of ETH under the management of the contract.
+     */
+    function getTvlEth() public view returns (uint) {
+        return address(this).balance + IWETH(_directory.getWETHAddress()).balanceOf(address(this)) + SuperNodeAccount(_directory.getSuperNodeAddress()).getTotalEthStaked();
+    }
+
+    /**
+     * @notice Returns the total RPL managed by the contract, including both the balance of this contract 
+     * and the SuperNode's staked RPL.
+     * @return uint256 Total amount of RPL under the management of the contract.
+     */
+    function getTvlRpl() public view returns (uint) {
+        return IERC20(_directory.getRPLAddress()).balanceOf(address(this)) + IRocketNodeStaking(_directory.getRocketNodeStakingAddress()).getTotalRPLStake();
+    }
+
+    /**
+     * @notice Calculates the additional RPL needed to maintain the minimum staking ratio.
+     * @param _existingRplStake Current amount of RPL staked by the node.
+     * @param _rpEthMatched Amount of ETH currently staked by the node.
+     * @return requiredStakeRpl Amount of additional RPL needed to reach the minimumStakeRatio.
+     */
+    function calculateRplStakeShortfall(
+        uint256 _existingRplStake,
+        uint256 _rpEthMatched
+    ) public view returns (uint256 requiredStakeRpl) {
+        uint256 ethPriceInRpl = PriceFetcher(getDirectory().getPriceFetcherAddress()).getPrice();
+        uint256 matchedStakeRatio = _existingRplStake == 0
+            ? 0
+            : ((_rpEthMatched * ethPriceInRpl * 1e18) / _existingRplStake) / 1e18;
+        if (matchedStakeRatio < minimumStakeRatio) {
+            uint256 minuend = minimumStakeRatio.mulDiv(_rpEthMatched * ethPriceInRpl, 1e18 * 10 ** 18);
+            requiredStakeRpl = minuend < _existingRplStake ? 0 : minuend - _existingRplStake;
+        } else {
+            requiredStakeRpl = 0;
+        }
+    }
+
+    /**
+     * @notice Calculates the maximum RPL that can be withdrawn while maintaining the target staking ratio.
+     * @dev Used for tests
+     * @param _existingRplStake Current amount of RPL staked by the node.
+     * @param _ethStaked Amount of ETH currently staked by the node.
+     * @return withdrawableStakeRpl Maximum RPL that can be safely withdrawn.
+     */
+    function calculateRequiredRplTopDown(
+        uint256 _existingRplStake,
+        uint256 _ethStaked
+    ) public view returns (uint256 withdrawableStakeRpl) {
+        uint256 ethPriceInRpl = PriceFetcher(getDirectory().getPriceFetcherAddress()).getPrice();
+
+        uint256 stakeRatio = _existingRplStake == 0 ? 1e18 : (_ethStaked * ethPriceInRpl * 1e18) / _existingRplStake;
+        if (stakeRatio > targetStakeRatio) {
+            uint256 maxRplStake = targetStakeRatio.mulDiv(_ethStaked * ethPriceInRpl, 1e18 * 10 ** 18);
+            withdrawableStakeRpl = _existingRplStake > maxRplStake ? _existingRplStake - maxRplStake : 0;
+        } else {
+            withdrawableStakeRpl = 0;
+        }
+        return withdrawableStakeRpl;
+    }
+
+    /**
+     * @dev This function helps read state for the rotation and handling of different minipools within the system.
+     * @return IMinipool Returns the next minipool to process. Returns a binding to the zero address if there are no minipools.
+     */
+    function getNextMinipool() public view returns (IMinipool) {
+        SuperNodeAccount sna = SuperNodeAccount(getDirectory().getSuperNodeAddress());
+        if (sna.getNumMinipools() == 0) {
+            return IMinipool(address(0));
+        }
+        return IMinipool(sna.minipools(currentMinipool % sna.getNumMinipools()));
+    }
+
+
+    /**
+     * PUBLIC ACTIONS
+     */
+
+    receive() external payable {}
+
+    /**
+     * @notice Adjusts the RPL stake of the SuperNode to maintain the target RPL stake ratio based on the current ETH price
+     *  and staking metrics.
+     * @dev Anyone can call to rebalance the current stake, but normally called during processMinipool() or minipool creation. 
+     * @param _ethStaked Amount of ETH currently staked in the SuperNode.
+     */
+    function rebalanceRplStake(uint256 _ethStaked) public {
+        address _nodeAccount = _directory.getSuperNodeAddress();
+
+        IRocketNodeStaking rocketNodeStaking = IRocketNodeStaking(_directory.getRocketNodeStakingAddress());
+        uint256 rplStaked = rocketNodeStaking.getNodeRPLStake(_nodeAccount);
+        uint256 lockedStake = rocketNodeStaking.getNodeRPLLocked(_nodeAccount);
+
+        uint256 ethPriceInRpl = PriceFetcher(getDirectory().getPriceFetcherAddress()).getPrice();
+
+        uint256 targetStake = targetStakeRatio.mulDiv(_ethStaked * ethPriceInRpl, 1e18 * 10 ** 18);
+        
+        // need to stake more
+        if (targetStake > rplStaked) {
+            uint256 stakeIncrease = targetStake - rplStaked;
+            if (stakeIncrease == 0) return;
+
+            uint256 currentRplBalance = IERC20(_directory.getRPLAddress()).balanceOf(address(this));
+
+            if (currentRplBalance >= stakeIncrease) {
+                this.stakeRpl(stakeIncrease);
+            } else {
+                // stake what we have
+                if (currentRplBalance == 0) return;
+                this.stakeRpl(currentRplBalance);
+            }
+        }
+
+        // need to unstake
+        if (targetStake < rplStaked) {
+            uint256 elapsed = block.timestamp -
+                IRocketNodeStaking(_directory.getRocketNodeStakingAddress()).getNodeRPLStakedTime(_nodeAccount);
+
+            uint256 excessRpl = rplStaked - targetStake;
+            bool noShortfall = rplStaked - excessRpl - lockedStake >=
+                rocketNodeStaking.getNodeMaximumRPLStake(_nodeAccount);
+            if (
+                elapsed >=
+                IRocketDAOProtocolSettingsRewards(_directory.getRocketDAOProtocolSettingsRewardsAddress())
+                    .getRewardsClaimIntervalTime() &&
+                noShortfall
+            ) {
+                this.unstakeRpl(excessRpl);
+            }
+        }
+    }
+
+    /**
+     * @notice Process the next minipool in line, then increments currentMinipool.
+     * Handles RPL rebalancing and minipool distribution based on minipool's current state.
+     * Although this can be called manually, this typically happens automatically as part of other state changes
+     * like claiming NO fees or depositing/withdrawing from the token vaults.
+     * See processMinipool() for more info (this is a very important function).
+     */
+    function processNextMinipool() public {
+        IMinipool nextMinipool = getNextMinipool();
+        if (address(nextMinipool) == address(0)) {
+            // Nothing to do
+            return;
+        }
+        processMinipool(nextMinipool);
+        currentMinipool++;
+    }
+    
+    /**
+     * @custom:author Mike Leach (Wander)
+     * @notice This is the "tick" function of the protocol. It's the heartbeat of Constellation, called every time there is a major state change:
+     * - Deposits and withdrawals from the xrETH and xRPL vaults
+     * - When operators claim rewards
+     * @dev Performs a RPL stake rebalance for the node and distributes the outstanding balance for a minipool.
+     */
+    function processMinipool(IMinipool minipool) public {
+        if (address(minipool) == address(0)) {
+            return; // should only happen if there are no miniopools in the system
+        }
+        if (address(minipool).balance == 0) {
+            return;
+        }
+
+        SuperNodeAccount sna = SuperNodeAccount(_directory.getSuperNodeAddress());
+        require(sna.getIsMinipoolRecognized(address(minipool)), "Must be a minipool managed by Constellation"); 
+
+        rebalanceRplStake(sna.getTotalEthStaked());
+
+        MinipoolStatus status = minipool.getStatus();
+
+        if (minipool.getFinalised() || status != MinipoolStatus.Staking) {
+            return;
+        }
+        
+        // get refs and data
+        (, uint256 treasuryFee, uint256 noFee, ) = sna.minipoolData(address(minipool));   
+
+        // determine the difference in node share and remaining bond amount
+        uint256 depositBalance = minipool.getNodeDepositBalance();
+        // if nodeshare - original deposit is <= 0 then it's an exit but there are no rewards (it's been penalized)
+        uint256 rewards = 0;
+        uint256 balanceAfterRefund = address(minipool).balance - minipool.getNodeRefundBalance();
+
+
+        if(balanceAfterRefund >= depositBalance) { // it's an exit, and any extra nodeShare is rewards
+            rewards = minipool.calculateNodeShare(balanceAfterRefund) > depositBalance ? minipool.calculateNodeShare(balanceAfterRefund) - depositBalance : 0;  
+            // withdrawal address calls distributeBalance(false)
+            minipool.distributeBalance(false);
+            // stop tracking
+            sna.onMinipoolRemoved(address(minipool));
+            this.onNodeMinipoolDestroy(sna.getSubNodeOpFromMinipool(address(minipool)));
+            // account for rewards 
+            this.onEthRewardsReceived(rewards, treasuryFee, noFee, true);
+            // account for rewards 
+            this.onEthRewardsReceived(rewards, treasuryFee, noFee, true);
+        } else if (balanceAfterRefund < depositBalance) { // it's still staking
+            uint256 priorBalance = address(this).balance;
+            // withdrawal address calls distributeBalance(true)
+            minipool.distributeBalance(true);
+            // calculate rewards
+            rewards = address(this).balance > priorBalance ? address(this).balance - priorBalance : 0;
+            this.onEthRewardsReceived(rewards, treasuryFee, noFee, true);
+        }
+ 
+        this.rebalanceWethVault();
+    }
+
+    /**
+     * INTERNAL
+     */
+
     /// @notice Unstakes a specified amount of RPL tokens.
     /// @dev This function unstakes a specified amount of RPL tokens from the Rocket Node Staking contract.
     /// @param _amount The amount of RPL tokens to unstake.
@@ -127,7 +331,7 @@
     /// @notice Distributes ETH to the vault and operator distributor.
     /// @dev This function converts the WETH balance to ETH, sends the required capital to the vault, 
     /// and the surplus ETH to the OperatorDistributor.
-    function rebalanceWethVault() public onlyProtocol nonReentrant {
+    function rebalanceWethVault() public onlyProtocol {
         IWETH weth = IWETH(_directory.getWETHAddress());
 
         // Initialize the vault and operator distributor addresses
@@ -156,7 +360,7 @@
 
     /// @notice Distributes RPL to the vault and operator distributor.
     /// @dev This function transfers the required RPL capital to the vault and any surplus RPL to the operator distributor.
-    function rebalanceRplVault() public onlyProtocol nonReentrant {
+    function rebalanceRplVault() public onlyProtocol {
 
         // Initialize the RPLVault and the Operator Distributor addresses
         RPLVault vrpl = RPLVault(getDirectory().getRPLVaultAddress());
@@ -216,391 +420,6 @@
         IERC20 rpl = IERC20(_directory.getRPLAddress());
         SafeERC20.safeTransfer(rpl, _directory.getTreasuryAddress(), treasuryPortion);
     }
->>>>>>> 882bd247
-
-    /**
-     * @notice Returns the total ETH and WETH managed by the contract, including both the ETH+WETH balances of this contract 
-     * and the SuperNode's staked ETH.
-     * @return uint256 Total amount of ETH under the management of the contract.
-     */
-    function getTvlEth() public view returns (uint) {
-        return address(this).balance + IWETH(_directory.getWETHAddress()).balanceOf(address(this)) + SuperNodeAccount(_directory.getSuperNodeAddress()).getTotalEthStaked();
-    }
-
-    /**
-     * @notice Returns the total RPL managed by the contract, including both the balance of this contract 
-     * and the SuperNode's staked RPL.
-     * @return uint256 Total amount of RPL under the management of the contract.
-     */
-    function getTvlRpl() public view returns (uint) {
-        return IERC20(_directory.getRPLAddress()).balanceOf(address(this)) + IRocketNodeStaking(_directory.getRocketNodeStakingAddress()).getTotalRPLStake();
-    }
-
-    /**
-     * @notice Calculates the additional RPL needed to maintain the minimum staking ratio.
-     * @param _existingRplStake Current amount of RPL staked by the node.
-     * @param _rpEthMatched Amount of ETH currently staked by the node.
-     * @return requiredStakeRpl Amount of additional RPL needed to reach the minimumStakeRatio.
-     */
-<<<<<<< HEAD
-    function calculateRplStakeShortfall(
-        uint256 _existingRplStake,
-        uint256 _rpEthMatched
-    ) public view returns (uint256 requiredStakeRpl) {
-        uint256 ethPriceInRpl = PriceFetcher(getDirectory().getPriceFetcherAddress()).getPrice();
-        uint256 matchedStakeRatio = _existingRplStake == 0
-            ? 0
-            : ((_rpEthMatched * ethPriceInRpl * 1e18) / _existingRplStake) / 1e18;
-        if (matchedStakeRatio < minimumStakeRatio) {
-            uint256 minuend = minimumStakeRatio.mulDiv(_rpEthMatched * ethPriceInRpl, 1e18 * 10 ** 18);
-            requiredStakeRpl = minuend < _existingRplStake ? 0 : minuend - _existingRplStake;
-        } else {
-            requiredStakeRpl = 0;
-        }
-    }
-=======
-    function provisionLiquiditiesForMinipoolCreation(uint256 _bond) external onlyProtocol {
-        rebalanceWethVault();
-        rebalanceRplVault();
-
-        require(_bond == SuperNodeAccount(getDirectory().getSuperNodeAddress()).bond(), 'OperatorDistributor: Bad _bond amount, should be `SuperNodeAccount.bond`');
->>>>>>> 882bd247
-
-    /**
-     * @notice Calculates the maximum RPL that can be withdrawn while maintaining the target staking ratio.
-     * @dev Used for tests
-     * @param _existingRplStake Current amount of RPL staked by the node.
-     * @param _ethStaked Amount of ETH currently staked by the node.
-     * @return withdrawableStakeRpl Maximum RPL that can be safely withdrawn.
-     */
-    function calculateRequiredRplTopDown(
-        uint256 _existingRplStake,
-        uint256 _ethStaked
-    ) public view returns (uint256 withdrawableStakeRpl) {
-        uint256 ethPriceInRpl = PriceFetcher(getDirectory().getPriceFetcherAddress()).getPrice();
-
-        uint256 stakeRatio = _existingRplStake == 0 ? 1e18 : (_ethStaked * ethPriceInRpl * 1e18) / _existingRplStake;
-        if (stakeRatio > targetStakeRatio) {
-            uint256 maxRplStake = targetStakeRatio.mulDiv(_ethStaked * ethPriceInRpl, 1e18 * 10 ** 18);
-            withdrawableStakeRpl = _existingRplStake > maxRplStake ? _existingRplStake - maxRplStake : 0;
-        } else {
-            withdrawableStakeRpl = 0;
-        }
-<<<<<<< HEAD
-        return withdrawableStakeRpl;
-    }
-
-    /**
-     * @dev This function helps read state for the rotation and handling of different minipools within the system.
-     * @return IMinipool Returns the next minipool to process. Returns a binding to the zero address if there are no minipools.
-     */
-    function getNextMinipool() public view returns (IMinipool) {
-        SuperNodeAccount sna = SuperNodeAccount(getDirectory().getSuperNodeAddress());
-        if (sna.getNumMinipools() == 0) {
-            return IMinipool(address(0));
-        }
-        return IMinipool(sna.minipools(currentMinipool % sna.getNumMinipools()));
-=======
->>>>>>> 882bd247
-    }
-
-
-    /**
-     * PUBLIC ACTIONS
-     */
-
-    receive() external payable {}
-
-    /**
-     * @notice Adjusts the RPL stake of the SuperNode to maintain the target RPL stake ratio based on the current ETH price
-     *  and staking metrics.
-     * @dev Anyone can call to rebalance the current stake, but normally called during processMinipool() or minipool creation. 
-     * @param _ethStaked Amount of ETH currently staked in the SuperNode.
-     */
-    function rebalanceRplStake(uint256 _ethStaked) public {
-        address _nodeAccount = _directory.getSuperNodeAddress();
-
-        IRocketNodeStaking rocketNodeStaking = IRocketNodeStaking(_directory.getRocketNodeStakingAddress());
-        uint256 rplStaked = rocketNodeStaking.getNodeRPLStake(_nodeAccount);
-        uint256 lockedStake = rocketNodeStaking.getNodeRPLLocked(_nodeAccount);
-
-        uint256 ethPriceInRpl = PriceFetcher(getDirectory().getPriceFetcherAddress()).getPrice();
-
-        uint256 targetStake = targetStakeRatio.mulDiv(_ethStaked * ethPriceInRpl, 1e18 * 10 ** 18);
-        
-        // need to stake more
-        if (targetStake > rplStaked) {
-            uint256 stakeIncrease = targetStake - rplStaked;
-            if (stakeIncrease == 0) return;
-
-            uint256 currentRplBalance = IERC20(_directory.getRPLAddress()).balanceOf(address(this));
-
-            if (currentRplBalance >= stakeIncrease) {
-                this.stakeRpl(stakeIncrease);
-            } else {
-                // stake what we have
-                if (currentRplBalance == 0) return;
-                this.stakeRpl(currentRplBalance);
-            }
-        }
-
-        // need to unstake
-        if (targetStake < rplStaked) {
-            uint256 elapsed = block.timestamp -
-                IRocketNodeStaking(_directory.getRocketNodeStakingAddress()).getNodeRPLStakedTime(_nodeAccount);
-
-            uint256 excessRpl = rplStaked - targetStake;
-            bool noShortfall = rplStaked - excessRpl - lockedStake >=
-                rocketNodeStaking.getNodeMaximumRPLStake(_nodeAccount);
-            if (
-                elapsed >=
-                IRocketDAOProtocolSettingsRewards(_directory.getRocketDAOProtocolSettingsRewardsAddress())
-                    .getRewardsClaimIntervalTime() &&
-                noShortfall
-            ) {
-                this.unstakeRpl(excessRpl);
-            }
-        }
-    }
-
-    /**
-<<<<<<< HEAD
-=======
-     * @notice Calculates the additional RPL needed to maintain the minimum staking ratio.
-     * @param _existingRplStake Current amount of RPL staked by the node.
-     * @param _rpEthMatched Amount of ETH currently staked by the node.
-     * @return requiredStakeRpl Amount of additional RPL needed to reach the minimumStakeRatio.
-     */
-    function calculateRplStakeShortfall(
-        uint256 _existingRplStake,
-        uint256 _rpEthMatched
-    ) public view returns (uint256 requiredStakeRpl) {
-        uint256 ethPriceInRpl = PriceFetcher(getDirectory().getPriceFetcherAddress()).getPrice();
-        uint256 matchedStakeRatio = _existingRplStake == 0
-            ? 0
-            : ((_rpEthMatched * ethPriceInRpl * 1e18) / _existingRplStake) / 1e18;
-        if (matchedStakeRatio < minimumStakeRatio) {
-            uint256 minuend = minimumStakeRatio.mulDiv(_rpEthMatched * ethPriceInRpl, 1e18 * 10 ** 18);
-            requiredStakeRpl = minuend < _existingRplStake ? 0 : minuend - _existingRplStake;
-        } else {
-            requiredStakeRpl = 0;
-        }
-    }
-
-    /**
-     * @notice Calculates the maximum RPL that can be withdrawn while maintaining the target staking ratio.
-     * @dev Used for tests
-     * @param _existingRplStake Current amount of RPL staked by the node.
-     * @param _ethStaked Amount of ETH currently staked by the node.
-     * @return withdrawableStakeRpl Maximum RPL that can be safely withdrawn.
-     */
-    function calculateRequiredRplTopDown(
-        uint256 _existingRplStake,
-        uint256 _ethStaked
-    ) public view returns (uint256 withdrawableStakeRpl) {
-        uint256 ethPriceInRpl = PriceFetcher(getDirectory().getPriceFetcherAddress()).getPrice();
-
-        uint256 stakeRatio = _existingRplStake == 0 ? 1e18 : (_ethStaked * ethPriceInRpl * 1e18) / _existingRplStake;
-        if (stakeRatio > targetStakeRatio) {
-            uint256 maxRplStake = targetStakeRatio.mulDiv(_ethStaked * ethPriceInRpl, 1e18 * 10 ** 18);
-            withdrawableStakeRpl = _existingRplStake > maxRplStake ? _existingRplStake - maxRplStake : 0;
-        } else {
-            withdrawableStakeRpl = 0;
-        }
-        return withdrawableStakeRpl;
-    }
-
-    /**
->>>>>>> 882bd247
-     * @notice Process the next minipool in line, then increments currentMinipool.
-     * Handles RPL rebalancing and minipool distribution based on minipool's current state.
-     * Although this can be called manually, this typically happens automatically as part of other state changes
-     * like claiming NO fees or depositing/withdrawing from the token vaults.
-     * See processMinipool() for more info (this is a very important function).
-     */
-    function processNextMinipool() public {
-        IMinipool nextMinipool = getNextMinipool();
-        if (address(nextMinipool) == address(0)) {
-            // Nothing to do
-            return;
-        }
-        processMinipool(nextMinipool);
-        currentMinipool++;
-    }
-    
-    /**
-     * @custom:author Mike Leach (Wander)
-     * @notice This is the "tick" function of the protocol. It's the heartbeat of Constellation, called every time there is a major state change:
-     * - Deposits and withdrawals from the xrETH and xRPL vaults
-     * - When operators claim rewards
-     * @dev Performs a RPL stake rebalance for the node and distributes the outstanding balance for a minipool.
-     */
-    function processMinipool(IMinipool minipool) public {
-        if (address(minipool) == address(0)) {
-            return; // should only happen if there are no miniopools in the system
-        }
-        if (address(minipool).balance == 0) {
-            return;
-        }
-
-        SuperNodeAccount sna = SuperNodeAccount(_directory.getSuperNodeAddress());
-        require(sna.getIsMinipoolRecognized(address(minipool)), "Must be a minipool managed by Constellation"); 
-
-        rebalanceRplStake(sna.getTotalEthStaked());
-
-        MinipoolStatus status = minipool.getStatus();
-
-        if (minipool.getFinalised() || status != MinipoolStatus.Staking) {
-            return;
-        }
-        
-        // get refs and data
-        (, uint256 treasuryFee, uint256 noFee, ) = sna.minipoolData(address(minipool));   
-
-        // determine the difference in node share and remaining bond amount
-        uint256 depositBalance = minipool.getNodeDepositBalance();
-        // if nodeshare - original deposit is <= 0 then it's an exit but there are no rewards (it's been penalized)
-        uint256 rewards = 0;
-        uint256 balanceAfterRefund = address(minipool).balance - minipool.getNodeRefundBalance();
-
-        if(balanceAfterRefund >= depositBalance) { // it's an exit, and any extra nodeShare is rewards
-            rewards = minipool.calculateNodeShare(balanceAfterRefund) > depositBalance ? minipool.calculateNodeShare(balanceAfterRefund) - depositBalance : 0;  
-            // withdrawal address calls distributeBalance(false)
-            minipool.distributeBalance(false);
-            // stop tracking
-            sna.onMinipoolRemoved(address(minipool));
-            this.onNodeMinipoolDestroy(sna.getSubNodeOpFromMinipool(address(minipool)));
-            // account for rewards 
-            this.onEthRewardsReceived(rewards, treasuryFee, noFee, true);
-        } else if (balanceAfterRefund < depositBalance) { // it's still staking
-            uint256 priorBalance = address(this).balance;
-            // withdrawal address calls distributeBalance(true)
-            minipool.distributeBalance(true);
-            // calculate rewards
-            rewards = address(this).balance > priorBalance ? address(this).balance - priorBalance : 0;
-            this.onEthRewardsReceived(rewards, treasuryFee, noFee, true);
-        }
- 
-        this.rebalanceWethVault();
-    }
-
-    /**
-     * INTERNAL
-     */
-
-    /// @notice Unstakes a specified amount of RPL tokens.
-    /// @dev This function unstakes a specified amount of RPL tokens from the Rocket Node Staking contract.
-    /// @param _amount The amount of RPL tokens to unstake.
-    /// @dev The tokens will be withdrawn from the Rocket Node Staking contract into this contract. 
-    /// Outside callers MUST call onRplBalanceIncrease or onRplBalanceDecrease to appropriately account for this.
-    function unstakeRpl(uint256 _amount) external onlyProtocol {
-        IRocketNodeStaking(getDirectory().getRocketNodeStakingAddress()).withdrawRPL(getDirectory().getSuperNodeAddress(), _amount);
-    }
-
-    /// @notice Stakes a specified amount of RPL tokens on behalf of the SuperNode.
-    /// @dev This function allows the protocol to stake a specified amount of RPL tokens on the SuperNode
-    ///      using the Rocket Node Staking contract.
-    /// @param _amount The amount of RPL tokens to stake.
-    /// @dev This function ensures that the specified amount of RPL tokens is approved and then staked 
-    /// for the SuperNode.
-    function stakeRpl(uint256 _amount) external onlyProtocol {
-        SafeERC20.safeApprove(IERC20(_directory.getRPLAddress()), _directory.getRocketNodeStakingAddress(), 0);
-        SafeERC20.safeApprove(IERC20(_directory.getRPLAddress()), _directory.getRocketNodeStakingAddress(), _amount);
-        IRocketNodeStaking(_directory.getRocketNodeStakingAddress()).stakeRPLFor(getDirectory().getSuperNodeAddress(), _amount);
-    }
-
-    /// @notice Distributes ETH to the vault and operator distributor.
-    /// @dev This function converts the WETH balance to ETH, sends the required capital to the vault, 
-    /// and the surplus ETH to the OperatorDistributor.
-    function rebalanceWethVault() public onlyProtocol {
-        IWETH weth = IWETH(_directory.getWETHAddress());
-
-        // Initialize the vault and operator distributor addresses
-        WETHVault vweth = WETHVault(getDirectory().getWETHVaultAddress());
-
-        uint256 requiredWeth = vweth.getMissingLiquidity();
-        uint256 wethBalance = IERC20(address(weth)).balanceOf(address(this));
-        uint256 balanceEthAndWeth = IERC20(address(weth)).balanceOf(address(this)) + address(this).balance;
-        if (balanceEthAndWeth >= requiredWeth) { 
-            // there's extra ETH that can be kept here for minipools, so only send required amount
-            // figure out how much to wrap, then wrap it
-            uint256 wrapNeeded = requiredWeth > wethBalance ? requiredWeth - wethBalance : 0;
-            if(wrapNeeded != 0) 
-                weth.deposit{value: wrapNeeded}();
-            // send amount needed to vault
-            SafeERC20.safeTransfer(weth, address(vweth), requiredWeth);
-            // unwrap the remaining balance to keep for minipool creation
-            weth.withdraw(IERC20(address(weth)).balanceOf(address(this)));
-        } else { 
-            // not enough available to fill up the liquidity reserve, so send everything we can
-            // wrap everything in this contract and give back to the WethVault for liquidity
-            weth.deposit{value: address(this).balance}();
-            SafeERC20.safeTransfer(IERC20(address(weth)), address(vweth), address(this).balance);
-        }
-    }
-
-    /// @notice Distributes RPL to the vault and operator distributor.
-    /// @dev This function transfers the required RPL capital to the vault and any surplus RPL to the operator distributor.
-    function rebalanceRplVault() public onlyProtocol {
-
-        // Initialize the RPLVault and the Operator Distributor addresses
-        RPLVault vrpl = RPLVault(getDirectory().getRPLVaultAddress());
-
-        IERC20 rpl = IERC20(_directory.getRPLAddress());
-        uint256 rplBalance = rpl.balanceOf(address(this));
-
-        // Fetch the required capital in RPL and the total RPL balance of the contract
-        uint256 requiredRpl = vrpl.getRequiredCollateral();
-
-        // Transfer RPL to the RPLVault
-        if (rplBalance >= requiredRpl) { 
-            // there's extra that can be kept here for minipools, so only send required amount
-            SafeERC20.safeTransfer(IERC20(address(rpl)), address(vrpl), requiredRpl);
-        } else { 
-            // not enough here to fill up the liquidity reserve, so send everything we can
-            SafeERC20.safeTransfer(IERC20(address(rpl)), address(vrpl), rplBalance);
-        }
-    }
-
-    /// @notice Called by the protocol when a minipool is distributed to this contract, which acts as the SuperNode 
-    /// withdrawal address for both ETH and RPL from Rocket Pool.
-    /// Splits incoming assets up among the Treasury, YieldDistributor, and the WETHVault/OperatorDistributor based on the 
-    /// rewardsAmount expected.
-    /// @param rewardAmount amount of ETH rewards expected
-    /// @param avgTreasuryFee Average treasury fee for the rewards received across all the minipools the rewards came from
-    /// @param avgOperatorsFee Average operator fee for the rewards received across all the minipools the rewards came from
-    /// @param updateOracleError Should the oracle error be updated? Should be true if the ETH is coming from a minipool distribution,
-    /// otherwise (for merkle claims) it should be false
-    function onEthRewardsReceived(uint256 rewardAmount, uint256 avgTreasuryFee, uint256 avgOperatorsFee, bool updateOracleError) public onlyProtocol {
-        if(rewardAmount == 0)
-            return;
-
-        uint256 treasuryPortion = rewardAmount.mulDiv(avgTreasuryFee, 1e18);
-        uint256 nodeOperatorPortion = rewardAmount.mulDiv(avgOperatorsFee, 1e18);
-
-        (bool success, ) = getDirectory().getTreasuryAddress().call{value: treasuryPortion}('');
-        require(success, 'Transfer to treasury failed');
-
-        (bool success2, ) = getDirectory().getYieldDistributorAddress().call{value: nodeOperatorPortion}('');
-        require(success2, 'Transfer to yield distributor failed');
-
-        uint256 xrETHPortion = rewardAmount - treasuryPortion - nodeOperatorPortion;
-
-        if(updateOracleError){
-            OperatorDistributor(getDirectory().getOperatorDistributorAddress()).onIncreaseOracleError(xrETHPortion);
-        }
-    }
-
-    /// @notice Called by the protocol when RPL rewards are distributed to this contract, which acts as the SuperNode 
-    /// withdrawal address for both ETH and RPL rewards from Rocket Pool.
-    /// Splits incoming assets up among the Treasury, YieldDistributor, and the WETHVault/OperatorDistributor.
-    /// @param _amount amount of RPL rewards expected
-    /// @param avgTreasuryFee Average treasury fee for the rewards received across all the minipools the rewards came from
-    function onRplRewardsRecieved(uint256 _amount, uint256 avgTreasuryFee) external onlyProtocol {
-        uint256 treasuryPortion = _amount.mulDiv(avgTreasuryFee, 1e18);
-        IERC20 rpl = IERC20(_directory.getRPLAddress());
-        SafeERC20.safeTransfer(rpl, _directory.getTreasuryAddress(), treasuryPortion);
-    }
 
     /**
      * @notice Allocates the necessary liquidity for the creation of a new minipool.
@@ -653,15 +472,11 @@
         oracleError += _amount;
     }
 
-<<<<<<< HEAD
     function transferMerkleClaimToStreamer(uint256 ethAmount, uint256 rplAmount) external onlyProtocol {
-        (bool success, ) = getDirectory.getMerkleClaimStreamerAddress().call{value: ethAmount};
+        (bool success, ) = getDirectory().getMerkleClaimStreamerAddress().call{value: ethAmount}('');
         require(success, "ETH transfer to MerkleClaimStreamer failed");
 
-        SafeERC20.safeApprove(IERC20(_directory.getRPLAddress()), getDirectory.getMerkleClaimStreamerAddress(), rplAmount);
-        SafeERC20.safeTransfer(IERC20(_directory.getRPLAddress()), getDirectory.getMerkleClaimStreamerAddress(), rplAmount);
-    }
-=======
-    receive() external payable {}
->>>>>>> 882bd247
+        SafeERC20.safeApprove(IERC20(_directory.getRPLAddress()), getDirectory().getMerkleClaimStreamerAddress(), rplAmount);
+        SafeERC20.safeTransfer(IERC20(_directory.getRPLAddress()), getDirectory().getMerkleClaimStreamerAddress(), rplAmount);
+    }
 }