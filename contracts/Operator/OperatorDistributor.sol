--- conflicted
+++ resolved
@@ -127,7 +127,6 @@
 
         // Initialize the RPLVault and the Operator Distributor addresses
         RPLVault vrpl = RPLVault(getDirectory().getRPLVaultAddress());
-<<<<<<< HEAD
 
         IERC20 rpl = IERC20(_directory.getRPLAddress());
         uint256 rplBalance = rpl.balanceOf(address(this));
@@ -164,8 +163,8 @@
         (bool success, ) = getDirectory().getTreasuryAddress().call{value: treasuryPortion}('');
         require(success, 'Transfer to treasury failed');
 
-        (bool success2, ) = getDirectory().getYieldDistributorAddress().call{value: nodeOperatorPortion}('');
-        require(success2, 'Transfer to yield distributor failed');
+        (bool success2, ) = getDirectory().getOperatorRewardAddress().call{value: nodeOperatorPortion}('');
+        require(success2, 'Transfer to operator fee address failed');
 
         uint256 xrETHPortion = rewardAmount - treasuryPortion - nodeOperatorPortion;
 
@@ -173,8 +172,6 @@
             OperatorDistributor(getDirectory().getOperatorDistributorAddress()).onIncreaseOracleError(xrETHPortion);
         }
     }
-=======
->>>>>>> 882bd247
 
     /// @notice Called by the protocol when RPL rewards are distributed to this contract, which acts as the SuperNode 
     /// withdrawal address for both ETH and RPL rewards from Rocket Pool.
@@ -184,61 +181,6 @@
     function onRplRewardsRecieved(uint256 _amount, uint256 avgTreasuryFee) external onlyProtocol {
         uint256 treasuryPortion = _amount.mulDiv(avgTreasuryFee, 1e18);
         IERC20 rpl = IERC20(_directory.getRPLAddress());
-<<<<<<< HEAD
-=======
-        uint256 rplBalance = rpl.balanceOf(address(this));
-
-        // Fetch the required capital in RPL and the total RPL balance of the contract
-        uint256 requiredRpl = vrpl.getRequiredCollateral();
-
-        // Transfer RPL to the RPLVault
-        if (rplBalance >= requiredRpl) { 
-            // there's extra that can be kept here for minipools, so only send required amount
-            SafeERC20.safeTransfer(IERC20(address(rpl)), address(vrpl), requiredRpl);
-        } else { 
-            // not enough here to fill up the liquidity reserve, so send everything we can
-            SafeERC20.safeTransfer(IERC20(address(rpl)), address(vrpl), rplBalance);
-        }
-    }
-
-    /// @notice Called by the protocol when a minipool is distributed to this contract, which acts as the SuperNode 
-    /// withdrawal address for both ETH and RPL from Rocket Pool.
-    /// Splits incoming assets up among the Treasury, YieldDistributor, and the WETHVault/OperatorDistributor based on the 
-    /// rewardsAmount expected.
-    /// @param rewardAmount amount of ETH rewards expected
-    /// @param avgTreasuryFee Average treasury fee for the rewards received across all the minipools the rewards came from
-    /// @param avgOperatorsFee Average operator fee for the rewards received across all the minipools the rewards came from
-    /// @param updateOracleError Should the oracle error be updated? Should be true if the ETH is coming from a minipool distribution,
-    /// otherwise (for merkle claims) it should be false
-    function onEthRewardsReceived(uint256 rewardAmount, uint256 avgTreasuryFee, uint256 avgOperatorsFee, bool updateOracleError) public onlyProtocol {
-        if(rewardAmount == 0)
-            return;
-
-        uint256 treasuryPortion = rewardAmount.mulDiv(avgTreasuryFee, 1e18);
-        uint256 nodeOperatorPortion = rewardAmount.mulDiv(avgOperatorsFee, 1e18);
-
-        (bool success, ) = getDirectory().getTreasuryAddress().call{value: treasuryPortion}('');
-        require(success, 'Transfer to treasury failed');
-
-        (bool success2, ) = getDirectory().getOperatorRewardAddress().call{value: nodeOperatorPortion}('');
-        require(success2, 'Transfer to operator fee address failed');
-
-        uint256 xrETHPortion = rewardAmount - treasuryPortion - nodeOperatorPortion;
-
-        if(updateOracleError){
-            OperatorDistributor(getDirectory().getOperatorDistributorAddress()).onIncreaseOracleError(xrETHPortion);
-        }
-    }
-
-    /// @notice Called by the protocol when RPL rewards are distributed to this contract, which acts as the SuperNode 
-    /// withdrawal address for both ETH and RPL rewards from Rocket Pool.
-    /// Splits incoming assets up among the Treasury, YieldDistributor, and the WETHVault/OperatorDistributor.
-    /// @param _amount amount of RPL rewards expected
-    /// @param avgTreasuryFee Average treasury fee for the rewards received across all the minipools the rewards came from
-    function onRplRewardsRecieved(uint256 _amount, uint256 avgTreasuryFee) external onlyProtocol {
-        uint256 treasuryPortion = _amount.mulDiv(avgTreasuryFee, 1e18);
-        IERC20 rpl = IERC20(_directory.getRPLAddress());
->>>>>>> 882bd247
         SafeERC20.safeTransfer(rpl, _directory.getTreasuryAddress(), treasuryPortion);
     }
 
@@ -446,7 +388,6 @@
         // - prepareVacancy() -- used for solo node migrations to RP
         uint256 balanceAfterRefund = address(minipool).balance - minipool.getNodeRefundBalance();
 
-<<<<<<< HEAD
         if(balanceAfterRefund >= depositBalance) { // it's an exit
             // In case there is a penalty, just return so it can be handled manually.
             // This prevents the case where someone sends 8 ETH to the minipool and it's automatically closed, 
@@ -458,17 +399,6 @@
 
             this.distributeExitedMinipool(minipool);
             
-=======
-        if(balanceAfterRefund >= depositBalance) { // it's an exit, and any extra nodeShare is rewards
-            rewards = minipool.calculateNodeShare(balanceAfterRefund) > depositBalance ? minipool.calculateNodeShare(balanceAfterRefund) - depositBalance : 0;  
-            // withdrawal address calls distributeBalance(false)
-            minipool.distributeBalance(false);
-            // stop tracking
-            sna.onMinipoolRemoved(address(minipool));
-            this.onNodeMinipoolDestroy(sna.getSubNodeOpFromMinipool(address(minipool)));
-            // account for rewards 
-            this.onEthRewardsReceived(rewards, treasuryFee, noFee, true);
->>>>>>> 882bd247
         } else if (balanceAfterRefund < depositBalance) { // it's still staking
             uint256 priorBalance = address(this).balance;
             // withdrawal address calls distributeBalance(true)
