--- conflicted
+++ resolved
@@ -37,11 +37,7 @@
 
     using Math for uint256;
 
-<<<<<<< HEAD
-    // Target ratio of ETH to RPL stake. 
-=======
     // Target ratio of ETH to RPL stake.
->>>>>>> 62ead10a
     // RPL will be staked if the stake balance is below this and unstaked if the balance is above.
     uint256 public targetStakeRatio;
 
@@ -77,22 +73,7 @@
      * @notice Fallback function to handle incoming Ether transactions.
      */
     receive() external payable {
-<<<<<<< HEAD
-        address payable dp = _directory.getAssetRouterAddress();
-        console.log('fallback od initial');
-        console.log(address(this).balance);
-
-        if (msg.sender != dp) {
-            (bool success, ) = dp.call{value: msg.value}('');
-            require(success, 'low level call failed in od');
-            AssetRouter(dp).sendEthToDistributors();
-        }
-
-        console.log('fallback od final');
-        console.log(address(this).balance);
-=======
         revert('To fund this contract, please deposit into WETHVault instead.');
->>>>>>> 62ead10a
     }
 
     /**
@@ -100,12 +81,6 @@
      * @dev Calls to external contracts for transferring balances and ensures successful execution of these calls.
      */
     function _rebalanceLiquidity() internal nonReentrant {
-<<<<<<< HEAD
-        address payable dp = _directory.getAssetRouterAddress();
-        (bool success, ) = dp.call{value: address(this).balance}('');
-        require(success, 'low level call failed in od');
-        AssetRouter(dp).sendEthToDistributors();
-=======
         AssetRouter ar = AssetRouter(_directory.getAssetRouterAddress());
 
         IWETH weth = IWETH(_directory.getWETHAddress());
@@ -115,7 +90,6 @@
         ar.onWethBalanceIncrease(balanceEth);
         balanceEth = 0;
         ar.sendEthToDistributors();
->>>>>>> 62ead10a
 
         IERC20 rpl = IERC20(_directory.getRPLAddress());
         SafeERC20.safeTransfer(rpl, address(ar), balanceRpl);
@@ -129,11 +103,7 @@
      * @return uint256 Total amount of ETH under the management of the contract.
      */
     function getTvlEth() public view returns (uint) {
-<<<<<<< HEAD
-        return address(this).balance + SuperNodeAccount(_directory.getSuperNodeAddress()).getTotalEthStaked();
-=======
         return balanceEth + SuperNodeAccount(_directory.getSuperNodeAddress()).getTotalEthStaked();
->>>>>>> 62ead10a
     }
 
     /**
@@ -141,11 +111,7 @@
      * @return uint256 Total amount of RPL under the management of the contract.
      */
     function getTvlRpl() public view returns (uint) {
-<<<<<<< HEAD
-        return IERC20(_directory.getRPLAddress()).balanceOf(address(this)) + IRocketNodeStaking(_directory.getRocketNodeStakingAddress()).getTotalRPLStake();
-=======
         return balanceRpl + IRocketNodeStaking(_directory.getRocketNodeStakingAddress()).getTotalRPLStake();
->>>>>>> 62ead10a
     }
 
     /**
@@ -200,8 +166,6 @@
         console.log('rebalanceRplStake.targetStakeRatio', targetStakeRatio);
 
         uint256 targetStake = targetStakeRatio.mulDiv(_ethStaked * ethPriceInRpl, 1e18 * 10 ** 18);
-<<<<<<< HEAD
-=======
         console.log('od.rebalanceRplStake.targetStake', targetStake);
         if (targetStake > rplStaked) {
             // stake more
@@ -213,7 +177,6 @@
             _performTopUp(_nodeAccount, stakeIncrease);
             console.log('rebalanceRplStake.actualStakeIncrease', stakeIncrease);
         }
->>>>>>> 62ead10a
 
         if (targetStake < rplStaked) {
             uint256 elapsed = block.timestamp -
@@ -231,10 +194,7 @@
             ) {
                 // NOTE: to auditors: double check that all cases are covered such that withdrawRPL will not revert execution
                 console.log('rebalanceRplStake.excessRpl', excessRpl);
-<<<<<<< HEAD
-=======
                 balanceRpl += excessRpl;
->>>>>>> 62ead10a
                 AssetRouter(_directory.getAssetRouterAddress()).unstakeRpl(_nodeAccount, excessRpl);
             } else {
                 console.log('failed to rebalanceRplStake.excessRpl', excessRpl);
@@ -258,10 +218,7 @@
             // transfer RPL to deposit pool
             IERC20(_directory.getRPLAddress()).transfer(_directory.getAssetRouterAddress(), _requiredStake);
             AssetRouter(_directory.getAssetRouterAddress()).stakeRPLFor(_superNode, _requiredStake);
-<<<<<<< HEAD
-=======
             balanceRpl -= _requiredStake;
->>>>>>> 62ead10a
             console.log('_performTopUp._requiredStake', _requiredStake);
             return _requiredStake;
         } else {
@@ -269,18 +226,12 @@
                 return 0;
             }
             // stake what we have
-<<<<<<< HEAD
-            IERC20(_directory.getRPLAddress()).transfer(_directory.getAssetRouterAddress(), currentRplBalance);
-            AssetRouter(_directory.getAssetRouterAddress()).stakeRPLFor(_superNode, currentRplBalance);
-            console.log('_performTopUp.currentRplBalance', currentRplBalance);
-=======
             console.log('od._performTopup.balanceRpl', balanceRpl);
             console.log('od._performTopup.balanceOf', IERC20(_directory.getRPLAddress()).balanceOf(address(this)));
             IERC20(_directory.getRPLAddress()).transfer(_directory.getAssetRouterAddress(), balanceRpl);
             AssetRouter(_directory.getAssetRouterAddress()).stakeRPLFor(_superNode, balanceRpl);
             balanceRpl = 0;
             console.log('_performTopUp.currentRplBalance', balanceRpl);
->>>>>>> 62ead10a
             return currentRplBalance;
         }
     }
@@ -374,21 +325,6 @@
         rebalanceRplStake(sna.getTotalEthStaked());
 
         IMinipool minipool = sna.getNextMinipool();
-<<<<<<< HEAD
-        if (address(minipool) != address(0)) {
-            uint256 totalBalance = address(minipool).balance - minipool.getNodeRefundBalance();
-            if (totalBalance < 8 ether) { // minipool is still staking
-                // track incoming eth
-                uint256 initalBalance = _directory.getAssetRouterAddress().balance;
-                minipool.distributeBalance(true);
-                uint256 finalBalance = _directory.getAssetRouterAddress().balance;
-                oracleError += finalBalance - initalBalance;
-            }
-            else { // the minipool is exited
-                minipool.distributeBalance(false); // this is very expensive
-                this.onNodeMinipoolDestroy(sna.minipoolToOperator(address(minipool)));
-            }
-=======
         if (address(minipool) == address(0)) {
             return;
         }
@@ -427,7 +363,6 @@
             // the minipool is exited
             ar.onExitedMinipool(minipool);
             this.onNodeMinipoolDestroy(sna.minipoolToOperator(address(minipool)));
->>>>>>> 62ead10a
         }
     }
 
