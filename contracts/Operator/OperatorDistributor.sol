--- conflicted
+++ resolved
@@ -287,20 +287,6 @@
         // - prepareVacancy() -- used for solo node migrations to RP
         uint256 balanceAfterRefund = address(minipool).balance - minipool.getNodeRefundBalance();
 
-<<<<<<< HEAD
-
-        if(balanceAfterRefund >= depositBalance) { // it's an exit, and any extra nodeShare is rewards
-            rewards = minipool.calculateNodeShare(balanceAfterRefund) > depositBalance ? minipool.calculateNodeShare(balanceAfterRefund) - depositBalance : 0;  
-            // withdrawal address calls distributeBalance(false)
-            minipool.distributeBalance(false);
-            // stop tracking
-            sna.onMinipoolRemoved(address(minipool));
-            this.onNodeMinipoolDestroy(sna.getSubNodeOpFromMinipool(address(minipool)));
-            // account for rewards 
-            this.onEthRewardsReceived(rewards, treasuryFee, noFee, true);
-            // account for rewards 
-            this.onEthRewardsReceived(rewards, treasuryFee, noFee, true);
-=======
         if(balanceAfterRefund >= depositBalance) { // it's an exit
             // In case there is a penalty, just return so it can be handled manually.
             // This prevents the case where someone sends 8 ETH to the minipool and it's automatically closed, 
@@ -312,7 +298,6 @@
 
             this.distributeExitedMinipool(minipool);
             
->>>>>>> 6e935f81
         } else if (balanceAfterRefund < depositBalance) { // it's still staking
             uint256 priorBalance = address(this).balance;
             // withdrawal address calls distributeBalance(true)
