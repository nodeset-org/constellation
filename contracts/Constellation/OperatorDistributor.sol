// SPDX-License-Identifier: GPL v3
pragma solidity 0.8.17;

import './Utils/UpgradeableBase.sol';
import './Whitelist.sol';
import './Utils/PriceFetcher.sol';
import './WETHVault.sol';
import './SuperNodeAccount.sol';

import './Utils/Constants.sol';
import './Utils/Errors.sol';

import '../Interfaces/IWETH.sol';
import '../Interfaces/RocketPool/IRocketStorage.sol';
import '../Interfaces/RocketPool/IMinipool.sol';
import '../Interfaces/RocketPool/IRocketNodeManager.sol';
import '../Interfaces/RocketPool/IRocketNodeStaking.sol';
import '../Interfaces/RocketPool/IRocketDAOProtocolSettingsRewards.sol';
import '../Interfaces/RocketPool/IRocketDAOProtocolSettingsMinipool.sol';

/**
 * @title OperatorDistributor
 * @author Theodore Clapp, Mike Leach
 * @dev Manages distribution and staking of ETH and RPL tokens for 
 * decentralized node operators to stake with a single Rocket Pool "supernode".
 * Serves as the withdrawal address for the SuperNode and has functions for rebalancing liquidity across the protocol.
 * Serves as the withdrawal address for the SuperNode and has functions for rebalancing liquidity across the protocol.
 * Inherits from UpgradeableBase and Errors to use their functionalities for upgradeability and error handling.
 */
contract OperatorDistributor is UpgradeableBase, Errors {
    event WarningNoMiniPoolsToHarvest();
    event SuspectedPenalizedMinipoolExit(address minipool);
    event WarningEthBalanceSmallerThanRefundBalance(address _minipool);

    event WarningMinipoolNotStaking(
        address indexed _minipoolAddress,
        MinipoolStatus indexed _status,
        bool indexed _isFinalized
    );

    using Math for uint256;

    bool public rplStakeRebalanceEnabled;

    function setRplStakeRebalanceEnabled(bool newValue) external onlyAdmin {
        rplStakeRebalanceEnabled = newValue;
    }
    
    bool public minipoolProcessingEnabled;

    function setMinipoolProcessingEnabled(bool newValue) external onlyAdmin {
        minipoolProcessingEnabled = newValue;
    }

    // Target ratio of SuperNode's bonded ETH to RPL stake.
    // RPL will be staked if the stake balance is below this and unstaked if the balance is above.
    uint256 public targetStakeRatio;

    /**
     * @notice Sets the target ratio of the SuperNode's bonded ETH to RPL stake.
     * @dev RPL will be staked or unstaked to try to reach this ratio during some common state changes. 
     * See rebalanceRplStake()
     * @param _targetStakeRatio The new target stake ratio to be set.
     */
    function setTargetStakeRatio(uint256 _targetStakeRatio) external onlyAdmin {
        targetStakeRatio = _targetStakeRatio;
    }

    // Minimum ratio of matched rETH to RPL stake allowed in the node.
    uint256 public minimumStakeRatio;

    /**
     * @notice Sets the minimum ratio of matched rETH to RPL stake allowed in the node.
     * @dev minipools can't be created if the new stake ratio would be below this amount.
     * @param _minimumStakeRatio The new minimum stake ratio to be set.
     */
    function setMinimumStakeRatio(uint256 _minimumStakeRatio) external onlyAdmin {
        minimumStakeRatio = _minimumStakeRatio;
    }

    constructor() initializer {}

    /**
     * @notice Initializes the contract with the provided storage address.
     * @dev This function should only be called once, during contract creation or proxy initialization.
     * It overrides the `initialize` function from a parent contract.
     * @param _directory The address of the storage contract.
     */
    function initialize(address _directory) public override initializer {
        super.initialize(_directory);
        targetStakeRatio = 0.6e18; // 60% of bonded ETH by default.
        minimumStakeRatio = 0.15e18; // 15% of matched ETH by default
        minipoolProcessingEnabled = true;
        rplStakeRebalanceEnabled = true;
    }

    // Index for the current minipool being processed
    uint256 public lastProcessedMinipoolIndex;

    // The amount the oracle has already included in its summation
    // This is important to track because when a minipool is skimmed, its balance will have 
    // been reported already by the oracle, so there will be an extra amount of ETH TVL reported
    // otherwise
    uint256 public oracleError;

    /**
     * VIEWS
     */

    /**
     * @notice Returns the total ETH and WETH managed by the contract, including both the ETH+WETH balances of this contract 
     * @notice Returns the total ETH and WETH managed by the contract, including both the ETH+WETH balances of this contract 
     * and the SuperNode's staked ETH.
     * @return uint256 Total amount of ETH under the management of the contract.
     */
    function getTvlEth() public view returns (uint) {
        return address(this).balance + IWETH(_directory.getWETHAddress()).balanceOf(address(this)) + SuperNodeAccount(_directory.getSuperNodeAddress()).getEthStaked();
    }

    /**
     * @notice Returns the total RPL managed by the contract, including both the balance of this contract 
     * and the SuperNode's staked RPL.
     * @return uint256 Total amount of RPL under the management of the contract.
     */
    function getTvlRpl() public view returns (uint) {
        return IERC20(_directory.getRPLAddress()).balanceOf(address(this)) + SuperNodeAccount(_directory.getSuperNodeAddress()).getRplStaked();
    }

    /**
     * @notice Calculates the additional RPL needed to maintain the minimum staking ratio.
     * @param _existingRplStake Current amount of RPL staked by the node.
     * @param _rpEthMatched Amount of ETH currently staked by the node.
     * @return requiredStakeRpl Amount of additional RPL needed to reach the minimumStakeRatio.
     */
    function calculateRplStakeShortfall(
        uint256 _existingRplStake,
        uint256 _rpEthMatched
    ) public view returns (uint256 requiredStakeRpl) {
        uint256 ethPriceInRpl = PriceFetcher(getDirectory().getPriceFetcherAddress()).getPrice();
        uint256 matchedStakeRatio = _existingRplStake == 0
            ? 0
            : ((_rpEthMatched * ethPriceInRpl * 1e18) / _existingRplStake) / 1e18;
        if (matchedStakeRatio < minimumStakeRatio) {
            uint256 minuend = minimumStakeRatio.mulDiv(_rpEthMatched * ethPriceInRpl, 1e18 * 10 ** 18);
            requiredStakeRpl = minuend < _existingRplStake ? 0 : minuend - _existingRplStake;
        } else {
            requiredStakeRpl = 0;
        }
    }

    /**
     * @notice Calculates the maximum RPL that can be withdrawn while maintaining the target staking ratio.
     * @dev Used for tests
     * @param _existingRplStake Current amount of RPL staked by the node.
     * @param _ethStaked Amount of ETH currently staked by the node.
     * @return withdrawableStakeRpl Maximum RPL that can be safely withdrawn.
     */
    function calculateRequiredRplTopDown(
        uint256 _existingRplStake,
        uint256 _ethStaked
    ) public view returns (uint256 withdrawableStakeRpl) {
        uint256 ethPriceInRpl = PriceFetcher(getDirectory().getPriceFetcherAddress()).getPrice();

        uint256 stakeRatio = _existingRplStake == 0 ? 1e18 : (_ethStaked * ethPriceInRpl * 1e18) / _existingRplStake;
        if (stakeRatio > targetStakeRatio) {
            uint256 maxRplStake = targetStakeRatio.mulDiv(_ethStaked * ethPriceInRpl, 1e18 * 10 ** 18);
            withdrawableStakeRpl = _existingRplStake > maxRplStake ? _existingRplStake - maxRplStake : 0;
        } else {
            withdrawableStakeRpl = 0;
        }
        return withdrawableStakeRpl;
    }

    /**
     * Note for the following functions: Ideally, minipools would be processed in order of the longest since last processing, 
     * but there are some scenarios where minipools may be processed out of order for the sake of gas efficiency with other operations. 
     * For example:
     * - when minipools are removed (which swaps the last minipool with the removed one in the list)
     * - when minipools are created (which adds them to the end of the list)
     */

    /**
     * @dev This function helps read state for the rotation and handling of different minipools within the system.
     * @return IMinipool Returns the next minipool to process. Returns a binding to the zero address if there are no minipools.
     */
    function getNextMinipool() public view returns (IMinipool) {
        SuperNodeAccount sna = SuperNodeAccount(getDirectory().getSuperNodeAddress());
        if (sna.getNumMinipools() == 0) {
            return IMinipool(address(0));
        }
        return IMinipool(sna.minipools(this.getNextMinipoolIndex()));
    }

    /**
     * @dev This function helps read state for the rotation and handling of different minipools within the system.
     * @return Returns the next minipool index which will be processed or 0 if there are no minipools
     */
    function getNextMinipoolIndex() public view returns (uint256) {
        SuperNodeAccount sna = SuperNodeAccount(getDirectory().getSuperNodeAddress());
        if (sna.getNumMinipools() == 0) {
            return 0;
        }
        return lastProcessedMinipoolIndex + 1 < SuperNodeAccount(getDirectory().getSuperNodeAddress()).getNumMinipools() ? lastProcessedMinipoolIndex + 1 : 0;
    }


    /**
     * PUBLIC ACTIONS
     */

    receive() external payable {}

    /**
<<<<<<< HEAD
     * @notice Adjusts the RPL stake of the SuperNode to maintain the target RPL stake ratio based on the current ETH price
     *  and staking metrics.
     * @dev Anyone can call to rebalance the current stake, but normally called during processMinipool() or minipool creation. 
     * @param _ethStaked Amount of ETH currently staked in the SuperNode.
     */
    function rebalanceRplStake(uint256 _ethStaked) public {
        if(!rplStakeRebalanceEnabled) return; // emergency switch for rebalancing
        address _nodeAccount = _directory.getSuperNodeAddress();

        IRocketNodeStaking rocketNodeStaking = IRocketNodeStaking(_directory.getRocketNodeStakingAddress());
        uint256 rplStaked = rocketNodeStaking.getNodeRPLStake(_nodeAccount);
        uint256 lockedStake = rocketNodeStaking.getNodeRPLLocked(_nodeAccount);

        uint256 ethPriceInRpl = PriceFetcher(getDirectory().getPriceFetcherAddress()).getPrice();

        uint256 targetStake = targetStakeRatio.mulDiv(_ethStaked * ethPriceInRpl, 1e18 * 10 ** 18);
        
        // need to stake more
        if (targetStake > rplStaked) {
            uint256 stakeIncrease = targetStake - rplStaked;
            if (stakeIncrease == 0) return;

            uint256 currentRplBalance = IERC20(_directory.getRPLAddress()).balanceOf(address(this));

            if (currentRplBalance >= stakeIncrease) {
                this.stakeRpl(stakeIncrease);
            } else {
                // stake what we have
                if (currentRplBalance == 0) return;
                this.stakeRpl(currentRplBalance);
            }
        }

        // need to unstake
        if (targetStake < rplStaked) {
            uint256 elapsed = block.timestamp -
                IRocketNodeStaking(_directory.getRocketNodeStakingAddress()).getNodeRPLStakedTime(_nodeAccount);

            uint256 excessRpl = rplStaked - targetStake;
            bool noShortfall = rplStaked - excessRpl - lockedStake >=
                rocketNodeStaking.getNodeMaximumRPLStake(_nodeAccount);
            if (
                elapsed >=
                IRocketDAOProtocolSettingsRewards(_directory.getRocketDAOProtocolSettingsRewardsAddress())
                    .getRewardsClaimIntervalTime() &&
                noShortfall
            ) {
                this.unstakeRpl(excessRpl);
            }
        }
    }

    /**
=======
>>>>>>> f6212245
     * @notice Process the next minipool in line, then increments lastProcessedMinipoolIndex.
     * Handles RPL rebalancing and minipool distribution based on minipool's current state.
     * Although this can be called manually, this typically happens automatically as part of other state changes
     * like claiming NO fees or depositing/withdrawing from the token vaults.
     * See processMinipool() for more info (this is a very important function).
     */
    function processNextMinipool() public {
        IMinipool nextMinipool = getNextMinipool();
        if (address(nextMinipool) == address(0)) {
            // Nothing to do
            return;
        }
        processMinipool(nextMinipool);
        lastProcessedMinipoolIndex = this.getNextMinipoolIndex();
    }
    
    /**
     * @custom:author Mike Leach (Wander)
     * @notice This is the "tick" function of the protocol. It's the heartbeat of Constellation, 
     * and it's called every time deposits and withdrawals from the xrETH and xRPL vaults
     * @dev Performs a RPL stake rebalance for the node, distributes the outstanding balance for a minipool, 
     * and then rebalance protocol liquidity.
     */
    function processMinipool(IMinipool minipool) public {
        if(!minipoolProcessingEnabled) return; // emergency switch for minipool processing
        if (address(minipool) == address(0)) {
            return; // should only happen if there are no minipools in the system
        }
        if (address(minipool).balance == 0) {
            return;
        }

        SuperNodeAccount sna = SuperNodeAccount(_directory.getSuperNodeAddress());
        require(sna.getIsMinipoolRecognized(address(minipool)), "Must be a minipool managed by Constellation"); 

        this.rebalanceRplStake(sna.getEthStaked());

        MinipoolStatus status = minipool.getStatus();

        if (minipool.getFinalised() || status != MinipoolStatus.Staking) {
            return;
        }
        
        // get refs and data
        (, uint256 treasuryFee, uint256 noFee, ) = sna.minipoolData(address(minipool));   

        // determine the difference in node share and remaining bond amount
        uint256 depositBalance = minipool.getNodeDepositBalance();
        // if nodeshare - original deposit is <= 0 then it's an exit but there are no rewards (it's been penalized)
        uint256 rewards = 0;

        // In Constellation, the node refund balance is assumed to be 100% rewards, even though this isn't always true in RP. 
        // There are three cases where this can happen, but none of these should be possible in Constellation:
        // - LEB bond reductions
        // - depositType == MinipoolDeposit.Full
        // - prepareVacancy() -- used for solo node migrations to RP
        uint256 balanceAfterRefund = address(minipool).balance - minipool.getNodeRefundBalance();

        if(balanceAfterRefund >= depositBalance) { // it's an exit
            // In case there is a penalty, just return so it can be handled manually.
            // This prevents the case where someone sends 8 ETH to the minipool and it's automatically closed, 
            // causing RP to think it's been slashed for 24 ETH even though the validator is still operating
            if(address(minipool).balance < IRocketDAOProtocolSettingsMinipool(getDirectory().getRocketDAOProtocolSettingsMinipool()).getLaunchBalance()) {
                emit SuspectedPenalizedMinipoolExit(address(minipool));
                return;
            }

            this.distributeExitedMinipool(minipool);
            
        } else if (balanceAfterRefund < depositBalance) { // it's still staking
            uint256 priorBalance = address(this).balance;
            // withdrawal address calls distributeBalance(true)
            minipool.distributeBalance(true);
            // calculate rewards
            rewards = address(this).balance > priorBalance ? address(this).balance - priorBalance : 0;
            this.onEthBeaconRewardsReceived(rewards, treasuryFee, noFee);
        }
 
        this.rebalanceWethVault();
    }

    /**
     * INTERNAL
     */

    /**
     * @notice Adjusts the RPL stake of the SuperNode to maintain the target RPL stake ratio based on the current ETH price
     *  and staking metrics.
     * @dev Internal only. Called during processMinipool() or minipool creation. 
     * @param _ethStaked Amount of ETH currently staked in the SuperNode.
     */
    function rebalanceRplStake(uint256 _ethStaked) public onlyProtocol {
        address _nodeAccount = _directory.getSuperNodeAddress();

        IRocketNodeStaking rocketNodeStaking = IRocketNodeStaking(_directory.getRocketNodeStakingAddress());
        uint256 rplStaked = rocketNodeStaking.getNodeRPLStake(_nodeAccount);
        uint256 lockedStake = rocketNodeStaking.getNodeRPLLocked(_nodeAccount);

        uint256 ethPriceInRpl = PriceFetcher(getDirectory().getPriceFetcherAddress()).getPrice();

        uint256 targetStake = targetStakeRatio.mulDiv(_ethStaked * ethPriceInRpl, 1e18 * 10 ** 18);
        
        // need to stake more
        if (targetStake > rplStaked) {
            uint256 stakeIncrease = targetStake - rplStaked;
            if (stakeIncrease == 0) return;

            uint256 currentRplBalance = IERC20(_directory.getRPLAddress()).balanceOf(address(this));

            if (currentRplBalance >= stakeIncrease) {
                this.stakeRpl(stakeIncrease);
            } else {
                // stake what we have
                if (currentRplBalance == 0) return;
                this.stakeRpl(currentRplBalance);
            }
        }

        // need to unstake
        if (targetStake < rplStaked) {
            uint256 elapsed = block.timestamp -
                IRocketNodeStaking(_directory.getRocketNodeStakingAddress()).getNodeRPLStakedTime(_nodeAccount);

            uint256 excessRpl = rplStaked - targetStake;
            bool noShortfall = rplStaked - excessRpl - lockedStake >=
                rocketNodeStaking.getNodeMaximumRPLStake(_nodeAccount);
            if (
                elapsed >=
                IRocketDAOProtocolSettingsRewards(_directory.getRocketDAOProtocolSettingsRewardsAddress())
                    .getRewardsClaimIntervalTime() &&
                noShortfall
            ) {
                this.unstakeRpl(excessRpl);
            }
        }
    }

    /// @notice Unstakes a specified amount of RPL tokens.
    /// @dev This function unstakes a specified amount of RPL tokens from the Rocket Node Staking contract.
    /// @param _amount The amount of RPL tokens to unstake.
    /// @dev The tokens will be withdrawn from the Rocket Node Staking contract into this contract. 
    /// Outside callers MUST call onRplBalanceIncrease or onRplBalanceDecrease to appropriately account for this.
    function unstakeRpl(uint256 _amount) external onlyProtocol {
        IRocketNodeStaking(getDirectory().getRocketNodeStakingAddress()).withdrawRPL(getDirectory().getSuperNodeAddress(), _amount);
    }

    /// @notice Stakes a specified amount of RPL tokens on behalf of the SuperNode.
    /// @dev This function allows the protocol to stake a specified amount of RPL tokens on the SuperNode
    ///      using the Rocket Node Staking contract.
    /// @param _amount The amount of RPL tokens to stake.
    /// @dev This function ensures that the specified amount of RPL tokens is approved and then staked 
    /// for the SuperNode.
    function stakeRpl(uint256 _amount) external onlyProtocol {
        SafeERC20.safeApprove(IERC20(_directory.getRPLAddress()), _directory.getRocketNodeStakingAddress(), 0);
        SafeERC20.safeApprove(IERC20(_directory.getRPLAddress()), _directory.getRocketNodeStakingAddress(), _amount);
        IRocketNodeStaking(_directory.getRocketNodeStakingAddress()).stakeRPLFor(getDirectory().getSuperNodeAddress(), _amount);
    }

    /// @notice Submits a merkle claim to RP on behalf of the SuperNode
    /// @dev Although all other merkle logic is in the MerkleClaimStreamer, a merkle claim must be done by the node or withdrawal address
    function submitMerkleClaim(
        uint256[] calldata rewardIndex,
        uint256[] calldata amountRPL,
        uint256[] calldata amountETH,
        bytes32[][] calldata merkleProof) external onlyProtocol {
        IRocketMerkleDistributorMainnet(_directory.getRocketMerkleDistributorMainnetAddress()).claim(
            address(getDirectory().getSuperNodeAddress()),
            rewardIndex,
            amountRPL,
            amountETH,
            merkleProof
        );
    }

    /// @notice Distributes ETH to the vault and operator distributor.
    /// @dev This function converts the WETH balance to ETH, sends the required capital to the vault, 
    /// and the surplus ETH to the OperatorDistributor.
    function rebalanceWethVault() public onlyProtocol {
        IWETH weth = IWETH(_directory.getWETHAddress());

        // Initialize the vault and operator distributor addresses
        WETHVault vweth = WETHVault(getDirectory().getWETHVaultAddress());

        uint256 requiredWeth = vweth.getMissingLiquidity();
        uint256 wethBalance = IERC20(address(weth)).balanceOf(address(this));
        uint256 balanceEthAndWeth = IERC20(address(weth)).balanceOf(address(this)) + address(this).balance;
        if (balanceEthAndWeth >= requiredWeth) { 
            // there's extra ETH that can be kept here for minipools, so only send required amount
            // figure out how much to wrap, then wrap it
            uint256 wrapNeeded = requiredWeth > wethBalance ? requiredWeth - wethBalance : 0;
            if(wrapNeeded != 0) 
                weth.deposit{value: wrapNeeded}();
            // send amount needed to vault
            SafeERC20.safeTransfer(weth, address(vweth), requiredWeth);
            // unwrap the remaining balance to keep for minipool creation
            weth.withdraw(IERC20(address(weth)).balanceOf(address(this)));
        } else { 
            // not enough available to fill up the liquidity reserve, so send everything we can
            // wrap everything in this contract and give back to the WethVault for liquidity
            weth.deposit{value: address(this).balance}();
            SafeERC20.safeTransfer(IERC20(address(weth)), address(vweth), address(this).balance);
        }
    }

    /// @notice Distributes RPL to the vault and operator distributor.
    /// @dev This function transfers the required RPL capital to the vault and any surplus RPL to the operator distributor.
    function rebalanceRplVault() public onlyProtocol {

        // Initialize the RPLVault and the Operator Distributor addresses
        RPLVault vrpl = RPLVault(getDirectory().getRPLVaultAddress());

        IERC20 rpl = IERC20(_directory.getRPLAddress());
        uint256 rplBalance = rpl.balanceOf(address(this));

        // Fetch the required capital in RPL and the total RPL balance of the contract
        uint256 requiredRpl = vrpl.getMissingLiquidity();

        // Transfer RPL to the RPLVault
        if (rplBalance >= requiredRpl) { 
            // there's extra that can be kept here for minipools, so only send required amount
            SafeERC20.safeTransfer(IERC20(address(rpl)), address(vrpl), requiredRpl);
        } else { 
            // not enough here to fill up the liquidity reserve, so send everything we can
            SafeERC20.safeTransfer(IERC20(address(rpl)), address(vrpl), rplBalance);
        }
    }

    /// @notice Called by the protocol when a minipool is distributed to this contract, which acts as the SuperNode 
    /// withdrawal address for both ETH and RPL from Rocket Pool.
    /// Splits incoming assets up among the Treasury, YieldDistributor, and the WETHVault/OperatorDistributor based on the 
    /// rewardsAmount expected.
    /// @param rewardAmount amount of ETH rewards expected
    /// @param avgTreasuryFee Average treasury fee for the rewards received across all the minipools the rewards came from
    /// @param avgOperatorsFee Average operator fee for the rewards received across all the minipools the rewards came from
    function onEthBeaconRewardsReceived(uint256 rewardAmount, uint256 avgTreasuryFee, uint256 avgOperatorsFee) public onlyProtocol {
        if(rewardAmount == 0)
            return;

        uint256 treasuryPortion = rewardAmount.mulDiv(avgTreasuryFee, 1e18);
        uint256 nodeOperatorPortion = rewardAmount.mulDiv(avgOperatorsFee, 1e18);

        (bool success, ) = getDirectory().getTreasuryAddress().call{value: treasuryPortion}('');
        require(success, 'Transfer to treasury failed');

        (bool success2, ) = getDirectory().getOperatorRewardAddress().call{value: nodeOperatorPortion}('');
        require(success2, 'Transfer to operator fee address failed');

        uint256 xrETHPortion = rewardAmount - treasuryPortion - nodeOperatorPortion;

        OperatorDistributor(getDirectory().getOperatorDistributorAddress()).onIncreaseOracleError(xrETHPortion);
    }

    /// @notice Finalizes and distributes the balance of an exited minipool.
    /// @dev Callable by the admin in case there is a need for manual finalization of an exited minipool.
    /// This should only happen if the minipool was slashed or otherwise penalized so the balance is below 32 ETH upon exit.
    /// Otherwise, the processNextMinipool() function would finalize the minipool normally with this function.
    function distributeExitedMinipool(IMinipool minipool) public onlyProtocolOrAdmin {
        SuperNodeAccount sna = SuperNodeAccount(getDirectory().getSuperNodeAddress());

        if(address(minipool).balance < minipool.getNodeRefundBalance()) {
            emit WarningEthBalanceSmallerThanRefundBalance(address(minipool));
            return;
        }
       
        uint256 originalBalance = address(this).balance;  
        minipool.distributeBalance(false);
        // if the amount received is more than the original bond, it's rewards; otherwise no rewards
        uint256 rewards = address(this).balance - originalBalance > minipool.getNodeDepositBalance() ? address(this).balance - originalBalance - minipool.getNodeDepositBalance() : 0; 

        // stop tracking
        (address operatorAddress, uint256 treasuryFee, uint256 noFee, ) = sna.minipoolData(address(minipool));   
        Whitelist(getDirectory().getWhitelistAddress()).removeValidator(operatorAddress);
        sna.removeMinipool(address(minipool));
        // account for rewards 
        this.onEthBeaconRewardsReceived(rewards, treasuryFee, noFee);
    }

    /**
     * @notice Allocates the necessary liquidity for the creation of a new minipool.
     * @param _bond The amount of ETH required to be staked for the minipool.
     */
    function provisionLiquiditiesForMinipoolCreation(uint256 _bond) external onlyProtocol {
        rebalanceWethVault();
        rebalanceRplVault();

        require(_bond == SuperNodeAccount(getDirectory().getSuperNodeAddress()).bond(), 'OperatorDistributor: Bad _bond amount, should be `SuperNodeAccount.bond`');

        address superNode = _directory.getSuperNodeAddress();

        (bool success, bytes memory data) = superNode.call{value: _bond}('');
        if (!success) {
            revert LowLevelEthTransfer(success, data);
        }
    } 

    /**
     * @notice Resets the oracle error.
     */
    function resetOracleError() external onlyProtocol {
        oracleError = 0;
    }

    function onIncreaseOracleError(uint256 _amount) external onlyProtocol {
        oracleError += _amount;
    }

    function transferMerkleClaimToStreamer(uint256 ethAmount, uint256 rplAmount) external onlyProtocol {
        if(ethAmount > 0) {
            (bool success, ) = getDirectory().getMerkleClaimStreamerAddress().call{value: ethAmount}('');
            require(success, "ETH transfer to MerkleClaimStreamer failed");
        }

        if(rplAmount > 0) {
            SafeERC20.safeTransfer(IERC20(_directory.getRPLAddress()), getDirectory().getMerkleClaimStreamerAddress(), rplAmount);
        }
    }
}<|MERGE_RESOLUTION|>--- conflicted
+++ resolved
@@ -211,62 +211,6 @@
     receive() external payable {}
 
     /**
-<<<<<<< HEAD
-     * @notice Adjusts the RPL stake of the SuperNode to maintain the target RPL stake ratio based on the current ETH price
-     *  and staking metrics.
-     * @dev Anyone can call to rebalance the current stake, but normally called during processMinipool() or minipool creation. 
-     * @param _ethStaked Amount of ETH currently staked in the SuperNode.
-     */
-    function rebalanceRplStake(uint256 _ethStaked) public {
-        if(!rplStakeRebalanceEnabled) return; // emergency switch for rebalancing
-        address _nodeAccount = _directory.getSuperNodeAddress();
-
-        IRocketNodeStaking rocketNodeStaking = IRocketNodeStaking(_directory.getRocketNodeStakingAddress());
-        uint256 rplStaked = rocketNodeStaking.getNodeRPLStake(_nodeAccount);
-        uint256 lockedStake = rocketNodeStaking.getNodeRPLLocked(_nodeAccount);
-
-        uint256 ethPriceInRpl = PriceFetcher(getDirectory().getPriceFetcherAddress()).getPrice();
-
-        uint256 targetStake = targetStakeRatio.mulDiv(_ethStaked * ethPriceInRpl, 1e18 * 10 ** 18);
-        
-        // need to stake more
-        if (targetStake > rplStaked) {
-            uint256 stakeIncrease = targetStake - rplStaked;
-            if (stakeIncrease == 0) return;
-
-            uint256 currentRplBalance = IERC20(_directory.getRPLAddress()).balanceOf(address(this));
-
-            if (currentRplBalance >= stakeIncrease) {
-                this.stakeRpl(stakeIncrease);
-            } else {
-                // stake what we have
-                if (currentRplBalance == 0) return;
-                this.stakeRpl(currentRplBalance);
-            }
-        }
-
-        // need to unstake
-        if (targetStake < rplStaked) {
-            uint256 elapsed = block.timestamp -
-                IRocketNodeStaking(_directory.getRocketNodeStakingAddress()).getNodeRPLStakedTime(_nodeAccount);
-
-            uint256 excessRpl = rplStaked - targetStake;
-            bool noShortfall = rplStaked - excessRpl - lockedStake >=
-                rocketNodeStaking.getNodeMaximumRPLStake(_nodeAccount);
-            if (
-                elapsed >=
-                IRocketDAOProtocolSettingsRewards(_directory.getRocketDAOProtocolSettingsRewardsAddress())
-                    .getRewardsClaimIntervalTime() &&
-                noShortfall
-            ) {
-                this.unstakeRpl(excessRpl);
-            }
-        }
-    }
-
-    /**
-=======
->>>>>>> f6212245
      * @notice Process the next minipool in line, then increments lastProcessedMinipoolIndex.
      * Handles RPL rebalancing and minipool distribution based on minipool's current state.
      * Although this can be called manually, this typically happens automatically as part of other state changes
@@ -359,6 +303,7 @@
      * @param _ethStaked Amount of ETH currently staked in the SuperNode.
      */
     function rebalanceRplStake(uint256 _ethStaked) public onlyProtocol {
+        if(!rplStakeRebalanceEnabled) return;
         address _nodeAccount = _directory.getSuperNodeAddress();
 
         IRocketNodeStaking rocketNodeStaking = IRocketNodeStaking(_directory.getRocketNodeStakingAddress());
