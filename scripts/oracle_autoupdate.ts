// This script is an example of an automated oracle update.
// This one in particular is intended to be loaded into OZ Defender for a scheduled transaction
// To test locally, check the instructions below and run with `npx tsx run scripts/oracle_autoupdate.ts`
// It's best to run via tsx and not via hardhat so you can emulate a similar TS environment that Defender would use

// INSTRUCTIONS
// 1. Set the constants
// 2. Follow comment/uncomment instructions depending on if you are deploying or testing

// comment this out for deployment
//require('dotenv').config();

const { Defender } = require('@openzeppelin/defender-sdk');
const { ethers } = require('ethers');

// comment this out for deployment (Defender will provide the credentials)
// if you're testing, you need these relayer API keys set in your .env file
// const credentials = {
//   relayerApiKey: `${process.env.DEFENDER_RELAY_KEY}`,
//   relayerApiSecret: `${process.env.DEFENDER_RELAY_SECRET}`,
// };

// make sure to change these to the correct values
// const OD_ADDRESS = '0x498A46Ef3EaD2D777cEF50Cb368c65FFb1c33f8E';
// const ORACLE_ADDRESS = '0x189CEd4F1a9Eae002bcdb04594E3dC91368AfFaF';
const DIRECTORY_ADDRESS = '0x925D0700407fB0C855Ae9903B3a2727F1e88576c'
const CHAIN_ID = 17000;

//comment this out for deployment
//testFunction(credentials);

// use the exports.handler line for deployment, use the other one for testing
exports.handler = async function(credentials) {
//async function testFunction(credentials: any) {
  const client = new Defender(credentials);

  const provider = client.relaySigner.getProvider();
  const signer = await client.relaySigner.getSigner(provider, { speed: 'fast' });

  const oracleURL = 'https://oracle-staging.nodeset.io/v1/total-yield-accrued';
  const oracleResponse = await fetch(oracleURL);
  if (!oracleResponse.ok) {
    throw new Error('Failed to fetch oracle response');
  }
  const data = (await oracleResponse.json()).data;
  if (data === undefined) throw new Error('Failed to fetch data from oracle response');

  const totalYieldAccrued = data.totalYieldAccrued;
  //console.log('totalYieldAccrued', totalYieldAccrued);
  const sig = data.signature;
  //console.log('sig', sig);
  const timestamp = data.timestamp;
  //console.log('timestamp', timestamp);
  //console.log('latest timestamp', (await provider.getBlock('latest')).timestamp);

  const directory = new ethers.Contract(DIRECTORY_ADDRESS, ['function getOracleAddress() public view returns (address)','function getOperatorDistributorAddress() public view returns (address)'], provider);
  const od = new ethers.Contract((await directory.getOperatorDistributorAddress()), ['function oracleError() public view returns (uint256)'], provider);

  const expectedOracleError = await od.oracleError();
  //console.log('expectedOracleError', expectedOracleError);
  const sigData = {
    newTotalYieldAccrued: totalYieldAccrued,
    expectedOracleError: expectedOracleError,
    timeStamp: timestamp,
  };
  //console.log('sigData', sigData);

  const oracleABI = [
    'function setTotalYieldAccrued(bytes calldata _sig, (int256 newTotalYieldAccrued, uint256 expectedOracleError, uint256 timeStamp) calldata sigData)',
  ];

  const oracle = new ethers.Contract((await directory.getOracleAddress()), oracleABI, signer);

  // use the callStatic line for local testing, the other for deployment
<<<<<<< HEAD
  //const txResult = await oracle.callStatic.setTotalYieldAccrued(sig, sigData);//, { maxFeePerGas: 200, gasLimit: 1000000 });
  const txResult = await oracle.setTotalYieldAccrued(sig, sigData);//, { maxFeePerGas: 200 });
=======
  //const txResult = await oracle.callStatic.setTotalYieldAccrued(sig, sigData, { maxFeePerGas: 200, gasLimit: 1000000 });
  const txResult = await oracle.setTotalYieldAccrued(sig, sigData, { maxFeePerGas: 200 });
  await txResult.wait();
  if(txResult.status === 0)
    throw new Error(`Transaction reverted: ${txResult}`)
  console.log(`Transaction successful: ${txResult}`);
>>>>>>> f13799ca

  console.log(txResult);

  // uncomment this for deployment
  return txResult.hash;
}<|MERGE_RESOLUTION|>--- conflicted
+++ resolved
@@ -72,17 +72,12 @@
   const oracle = new ethers.Contract((await directory.getOracleAddress()), oracleABI, signer);
 
   // use the callStatic line for local testing, the other for deployment
-<<<<<<< HEAD
   //const txResult = await oracle.callStatic.setTotalYieldAccrued(sig, sigData);//, { maxFeePerGas: 200, gasLimit: 1000000 });
   const txResult = await oracle.setTotalYieldAccrued(sig, sigData);//, { maxFeePerGas: 200 });
-=======
-  //const txResult = await oracle.callStatic.setTotalYieldAccrued(sig, sigData, { maxFeePerGas: 200, gasLimit: 1000000 });
-  const txResult = await oracle.setTotalYieldAccrued(sig, sigData, { maxFeePerGas: 200 });
   await txResult.wait();
   if(txResult.status === 0)
     throw new Error(`Transaction reverted: ${txResult}`)
   console.log(`Transaction successful: ${txResult}`);
->>>>>>> f13799ca
 
   console.log(txResult);
 
