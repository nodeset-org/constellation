import { ethers, upgrades } from "hardhat";
import fs from 'fs';
import path from 'path';
import { getNextContractAddress } from "../../test/utils/utils";
import { getInitializerData } from "@openzeppelin/hardhat-upgrades/dist/utils";
import readline from 'readline';
import { Treasury, Directory, AssetRouter, IRocketStorage, IBeaconOracle, OperatorDistributor, PriceFetcher, RPLVault, SuperNodeAccount, WETHVault, Whitelist, NodeSetOperatorRewardDistributor, PoABeaconOracle } from "../../typechain-types";
import { SignerWithAddress } from "@nomiclabs/hardhat-ethers/signers";
import { Protocol, Signers } from "../../test/test";
import { RocketStorage, RocketTokenRPL } from "../../test/rocketpool/_utils/artifacts";
import { ERC20 } from "../../typechain-types/contracts/Testing/Rocketpool/contract/util";
import { expect } from "chai";

// Function to prompt user for input
function askQuestion(query: string): Promise<string> {
    const rl = readline.createInterface({
        input: process.stdin,
        output: process.stdout,
    });

    return new Promise<string>(resolve => rl.question(query, ans => {
        rl.close();
        resolve(ans);
    }));
}

// Updated retry operation function
export async function retryOperation(operation: () => Promise<any>, retries: number = 3, extendedRetries: number = 3) {
    try {
        return await operation();
    } catch (error) {
        console.log(error);

        if (retries > 0) {
            console.log(`Retrying operation, attempts remaining: ${retries}...`);
            return await retryOperation(operation, retries - 1, extendedRetries);
        } else if (extendedRetries > 0) {
            const answer = await askQuestion('Operation failed. Do you want to retry? (y/n): ');
            if (answer.toLowerCase() === 'y') {
                console.log(`Extended retry, attempts remaining: ${extendedRetries}...`);
                return await retryOperation(operation, 0, extendedRetries - 1);
            } else {
                throw new Error('Operation aborted by the user.');
            }
        } else {
            throw error;
        }
    }
}

// Function to generate bytes32 representation for contract identifiers
export const generateBytes32Identifier = (identifier: string) => {
    // Correctly concatenate 'contract.address' with the identifier before hashing
    return ethers.utils.solidityKeccak256(["string"], [`contract.address${identifier}`]);
};

export async function fastDeployProtocol(treasurer: SignerWithAddress, deployer: SignerWithAddress, nodesetAdmin: SignerWithAddress, nodesetServerAdmin: SignerWithAddress, directoryDeployer: SignerWithAddress, rocketStorage: string, weth: string, sanctions: string, admin: string, log: boolean, defaultOffset = 1) {

    const directoryAddress = await getNextContractAddress(directoryDeployer, defaultOffset)

    const whitelistProxy = await retryOperation(async () => {
        const whitelist = await upgrades.deployProxy(await ethers.getContractFactory("contracts/Whitelist/Whitelist.sol:Whitelist", deployer), [directoryAddress], { 'initializer': 'initializeWhitelist', 'kind': 'uups', 'unsafeAllow': ['constructor'] });
        if (log) console.log("whitelist deployed to", whitelist.address)
        return whitelist;
    });

    const vCWETHProxy = await retryOperation(async () => {
        const vCWETH = await upgrades.deployProxy(await ethers.getContractFactory("WETHVault", deployer), [directoryAddress, weth], { 'initializer': 'initializeVault', 'kind': 'uups', 'unsafeAllow': ['constructor', 'delegatecall'] });
        if (log) console.log("vaulted constellation eth deployed to", vCWETH.address)
        return vCWETH;
    });

    const oracleProxy = await retryOperation(async () => {
        const oracle = await upgrades.deployProxy(await ethers.getContractFactory("PoABeaconOracle", deployer), [directoryAddress], { 'initializer': 'initializeOracle', 'kind': 'uups', 'unsafeAllow': ['constructor', 'delegatecall'] });
        if (log) console.log("admin oracle deployed to", oracle.address)
        return oracle;
    });

    const addressRplContract = await retryOperation(async () => {
        const bytes32IdentifierRplContract = generateBytes32Identifier('rocketTokenRPL');
        const rocketStorageDeployment = await ethers.getContractAt("RocketStorage", rocketStorage);
        const addressRplContract = await rocketStorageDeployment.getAddress(bytes32IdentifierRplContract);
        return addressRplContract
    })

    const rplContract = await retryOperation(async function () {
        return await ethers.getContractAt("@openzeppelin/contracts/token/ERC20/ERC20.sol:ERC20", addressRplContract);
    });

    const vCRPLProxy = await retryOperation(async function () {
        const vCRPL = await upgrades.deployProxy(await ethers.getContractFactory("RPLVault", deployer), [directoryAddress, rplContract.address], { 'initializer': 'initializeVault', 'kind': 'uups', 'unsafeAllow': ['constructor', 'delegatecall'] });
        if (log) console.log("vaulted constellation rpl deployed to", vCRPL.address)
        return vCRPL
    })

    const operatorDistributorProxy = await retryOperation(async function () {
        const od = await upgrades.deployProxy(await ethers.getContractFactory("OperatorDistributor", deployer), [directoryAddress], { 'initializer': 'initialize', 'kind': 'uups', 'unsafeAllow': ['constructor', 'delegatecall'] });
        if (log) console.log("operator distributor deployed to", od.address)
        return od
    })

    const yieldDistributorProxy = await retryOperation(async function () {
<<<<<<< HEAD
        const yd = await upgrades.deployProxy(await ethers.getContractFactory("NodeSetOperatorRewardDistributor", deployer), [directoryAddress], { 'initializer': 'initialize', 'kind': 'uups', 'unsafeAllow': ['constructor', 'delegatecall'] });
=======
        const yd = await upgrades.deployProxy(await ethers.getContractFactory("NodeSetOperatorRewardDistributor", deployer), [nodesetAdmin.address, nodesetServerAdmin.address], { 'initializer': 'initialize', 'kind': 'uups', 'unsafeAllow': ['constructor', 'delegatecall'] });
>>>>>>> 152a72c5
        if (log) console.log("yield distributor deployed to", yd.address)
        return yd
    })

    const priceFetcherProxy = await retryOperation(async function () {
        const pf = await upgrades.deployProxy(await ethers.getContractFactory("PriceFetcher", deployer), [directoryAddress], { 'initializer': 'initialize', 'kind': 'uups', 'unsafeAllow': ['constructor'] });
        if (log) console.log("price fetcher deployed to", pf.address)
        return pf
    })

    const treasuryProxy = await retryOperation(async function () {
        const at = await upgrades.deployProxy(await ethers.getContractFactory("Treasury", deployer), [directoryAddress], { 'initializer': 'initialize', 'kind': 'uups', 'unsafeAllow': ['constructor'] });
        if (log) console.log("admin treasury deployed to", at.address)
        return at
    })

    const superNodeProxy = await retryOperation(async function () {
        const snap = await upgrades.deployProxy(await ethers.getContractFactory("SuperNodeAccount", deployer), [directoryAddress], { 'initializer': 'initialize', 'kind': 'uups', 'unsafeAllow': ['constructor'] });
        if (log) console.log("super node deployed to", snap.address)
        return snap
    })

    if (log) {
        console.log("verify directory input");
        console.log("whitelistProxy.address", whitelistProxy.address)
        console.log("vCWETHProxy.address", vCWETHProxy.address)
        console.log("vCRPLProxy.address", vCRPLProxy.address)
        console.log("operatorDistributorProxy.address", operatorDistributorProxy.address)
        console.log("yieldDistributorProxy.address", yieldDistributorProxy.address)
        console.log("oracle", oracleProxy.address)
        console.log("priceFetcherProxy.address", priceFetcherProxy.address)
        console.log("snap.address", superNodeProxy.address)
        console.log("rocketStorage", rocketStorage)
        console.log("weth", weth)
        console.log("sanctions", sanctions)
    }

    const directoryProxy = await retryOperation(async () => {
        const dir = await upgrades.deployProxy(await ethers.getContractFactory("Directory", directoryDeployer),
            [
                [
                    whitelistProxy.address,
                    vCWETHProxy.address,
                    vCRPLProxy.address,
                    operatorDistributorProxy.address,
                    yieldDistributorProxy.address,
                    oracleProxy.address,
                    priceFetcherProxy.address,
                    superNodeProxy.address,
                    rocketStorage,
                    weth,
                    sanctions,
                ],
                treasuryProxy.address,
                treasurer.address,
                admin,
            ], { 'initializer': 'initialize', 'kind': 'uups', 'unsafeAllow': ['constructor'] });

        if (log) console.log("directory deployed to", dir.address)

        return dir
    })

    if (log) {
        if (directoryAddress.toLocaleLowerCase() === directoryProxy.address.toLocaleLowerCase()) {
            console.log("directory matches predicted address", directoryAddress)
        } else {
            console.error("failed to deploy directory address to predicted address", directoryAddress, directoryProxy.address)
            throw new Error("Bad predicted directory")
        }
    }

    await retryOperation(async () => {
        console.log("trying to lazyInitialize superNodeProxy...")
        await superNodeProxy.lazyInitialize();
    })

    return {
        whitelist: whitelistProxy as Whitelist,
        vCWETH: vCWETHProxy as WETHVault,
        vCRPL: vCRPLProxy as RPLVault,
        operatorDistributor: operatorDistributorProxy as OperatorDistributor,
        yieldDistributor: yieldDistributorProxy as NodeSetOperatorRewardDistributor,
        priceFetcher: priceFetcherProxy as PriceFetcher,
        oracle: oracleProxy as PoABeaconOracle,
        superNode: superNodeProxy as SuperNodeAccount,
        treasury: treasuryProxy as Treasury,
        directory: directoryProxy as Directory
    }
}

export async function deployProtocol(signers: Signers, log = false): Promise<Protocol> {
    const RocketStorageDeployment = await RocketStorage.deployed();
    const rockStorageContract = (await ethers.getContractAt(
        "RocketStorage",
        RocketStorageDeployment.address
    )) as IRocketStorage;

    const RplToken = await RocketTokenRPL.deployed();
    const rplContract = (await ethers.getContractAt(
        "@openzeppelin/contracts/token/ERC20/ERC20.sol:ERC20",
        RplToken.address
    )) as ERC20;

    upgrades.silenceWarnings();
    // deploy weth
    const WETH = await ethers.getContractFactory("WETH");
    const wETH = await WETH.deploy();
    await wETH.deployed();

    // deploy mock sanctions
    const Sanctions = await ethers.getContractFactory("MockSanctions");
    const sanctions = await Sanctions.deploy();
    await sanctions.deployed();

    const deployer = (await ethers.getSigners())[0];

    const { whitelist, vCWETH, vCRPL, operatorDistributor, superNode, oracle, yieldDistributor, priceFetcher, directory, treasury } = await fastDeployProtocol(
        signers.treasurer,
        signers.deployer,
        signers.nodesetAdmin,
        signers.nodesetServerAdmin,
        signers.random5,
        rockStorageContract.address,
        wETH.address,
        sanctions.address,
        signers.admin.address,
        log
    )

    // set adminServer to be ADMIN_SERVER_ROLE
    const adminRole = ethers.utils.keccak256(ethers.utils.toUtf8Bytes("ADMIN_SERVER_ROLE"));
    let tx = await directory.connect(signers.admin).grantRole(ethers.utils.arrayify(adminRole), signers.adminServer.address);
    await tx.wait();

    // set timelock to be TIMELOCK_ROLE
    const timelockRole = ethers.utils.keccak256(ethers.utils.toUtf8Bytes("TIMELOCK_SHORT"));
    tx = await directory.connect(signers.admin).grantRole(ethers.utils.arrayify(timelockRole), signers.admin.address);
    await tx.wait();

    const timelockRoleMed = ethers.utils.keccak256(ethers.utils.toUtf8Bytes("TIMELOCK_MED"));
    tx = await directory.connect(signers.admin).grantRole(ethers.utils.arrayify(timelockRoleMed), signers.admin.address);
    await tx.wait();

    const timelockLongRole = ethers.utils.keccak256(ethers.utils.toUtf8Bytes("TIMELOCK_LONG"));
    tx = await directory.connect(signers.admin).grantRole(ethers.utils.arrayify(timelockLongRole), signers.admin.address);
    await tx.wait();

    const oracleAdminRole = ethers.utils.keccak256(ethers.utils.toUtf8Bytes("ADMIN_ORACLE_ROLE"));
    tx = await directory.connect(signers.admin).grantRole(ethers.utils.arrayify(oracleAdminRole), signers.admin.address);
    await tx.wait();

    // set protocolSigner to be PROTOCOL_ROLE
    const protocolRole = ethers.utils.keccak256(ethers.utils.toUtf8Bytes("CORE_PROTOCOL_ROLE"));
    tx = await directory.connect(signers.admin).grantRole(ethers.utils.arrayify(protocolRole), signers.protocolSigner.address);
    await tx.wait();

    // set directory treasury to deployer to prevent tests from failing
    expect(await directory.getTreasuryAddress()).to.equal(treasury.address);
    tx = await directory.connect(signers.admin).setTreasury(deployer.address);
    await tx.wait();

    const returnData: Protocol = { directory, whitelist, vCWETH, vCRPL, operatorDistributor, superNode, yieldDistributor, oracle, priceFetcher, wETH, sanctions };

    // send all rpl from admin to rplWhale
    const rplWhaleBalance = await rplContract.balanceOf(signers.deployer.address);
    tx = await rplContract.transfer(signers.rplWhale.address, rplWhaleBalance);
    await tx.wait();

    let hasProtocolRole = await returnData.directory.hasRole(protocolRole, signers.protocolSigner.address);
    console.log("wait for granting roll to confirm...", hasProtocolRole)
    while(!(hasProtocolRole)) {
        console.log("wait for granting roll to confirm...", hasProtocolRole)
        hasProtocolRole = await returnData.directory.hasRole(protocolRole, signers.protocolSigner.address);
    }

    return returnData;
}<|MERGE_RESOLUTION|>--- conflicted
+++ resolved
@@ -4,7 +4,7 @@
 import { getNextContractAddress } from "../../test/utils/utils";
 import { getInitializerData } from "@openzeppelin/hardhat-upgrades/dist/utils";
 import readline from 'readline';
-import { Treasury, Directory, AssetRouter, IRocketStorage, IBeaconOracle, OperatorDistributor, PriceFetcher, RPLVault, SuperNodeAccount, WETHVault, Whitelist, NodeSetOperatorRewardDistributor, PoABeaconOracle } from "../../typechain-types";
+import { Treasury, Directory, IRocketStorage, IBeaconOracle, OperatorDistributor, PriceFetcher, RPLVault, SuperNodeAccount, WETHVault, Whitelist, NodeSetOperatorRewardDistributor, PoABeaconOracle } from "../../typechain-types";
 import { SignerWithAddress } from "@nomiclabs/hardhat-ethers/signers";
 import { Protocol, Signers } from "../../test/test";
 import { RocketStorage, RocketTokenRPL } from "../../test/rocketpool/_utils/artifacts";
@@ -100,11 +100,7 @@
     })
 
     const yieldDistributorProxy = await retryOperation(async function () {
-<<<<<<< HEAD
-        const yd = await upgrades.deployProxy(await ethers.getContractFactory("NodeSetOperatorRewardDistributor", deployer), [directoryAddress], { 'initializer': 'initialize', 'kind': 'uups', 'unsafeAllow': ['constructor', 'delegatecall'] });
-=======
         const yd = await upgrades.deployProxy(await ethers.getContractFactory("NodeSetOperatorRewardDistributor", deployer), [nodesetAdmin.address, nodesetServerAdmin.address], { 'initializer': 'initialize', 'kind': 'uups', 'unsafeAllow': ['constructor', 'delegatecall'] });
->>>>>>> 152a72c5
         if (log) console.log("yield distributor deployed to", yd.address)
         return yd
     })
