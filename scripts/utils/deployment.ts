import { ethers, upgrades } from "hardhat";
import fs from 'fs';
import path from 'path';
import { getNextContractAddress } from "../../test/utils/utils";
import { getInitializerData } from "@openzeppelin/hardhat-upgrades/dist/utils";
import readline from 'readline';
import { Treasury, Directory, IRocketStorage, IConstellationOracle, OperatorDistributor, PriceFetcher, RPLVault, SuperNodeAccount, WETHVault, Whitelist, NodeSetOperatorRewardDistributor, PoAConstellationOracle, MerkleClaimStreamer } from "../../typechain-types";
import { SignerWithAddress } from "@nomiclabs/hardhat-ethers/signers";
import { Protocol, Signers } from "../../test/integration/integration";
import { RocketStorage, RocketTokenRPL } from "../../test/rocketpool/_utils/artifacts";
import { ERC20 } from "../../typechain-types/contracts/Testing/Rocketpool/contract/util";
import { expect } from "chai";
import { Wallet } from 'ethers';

// Function to prompt user for input
function askQuestion(query: string): Promise<string> {
    const rl = readline.createInterface({
        input: process.stdin,
        output: process.stdout,
    });

    return new Promise<string>(resolve => rl.question(query, ans => {
        rl.close();
        resolve(ans);
    }));
}

// Updated retry operation function
export async function retryOperation(operation: () => Promise<any>, retries: number = 3, extendedRetries: number = 3) {
    try {
        return await operation();
    } catch (error) {
        console.log(error);

        if (retries > 0) {
            console.log(`Retrying operation, attempts remaining: ${retries}...`);
            return await retryOperation(operation, retries - 1, extendedRetries);
        } else if (extendedRetries > 0) {
            const answer = await askQuestion('Operation failed. Do you want to retry? (y/n): ');
            if (answer.toLowerCase() === 'y') {
                console.log(`Extended retry, attempts remaining: ${extendedRetries}...`);
                return await retryOperation(operation, 0, extendedRetries - 1);
            } else {
                throw new Error('Operation aborted by the user.');
            }
        } else {
            throw error;
        }
    }
}

// Function to generate bytes32 representation for contract identifiers
export const generateBytes32Identifier = (identifier: string) => {
    // Correctly concatenate 'contract.address' with the identifier before hashing
    return ethers.utils.solidityKeccak256(["string"], [`contract.address${identifier}`]);
};

<<<<<<< HEAD
export async function fastParameterization(
    directory: Directory, 
    superNode: SuperNodeAccount, 
    admin: Wallet | SignerWithAddress, 
    adminServer: Wallet | SignerWithAddress,
    adminOracle: Wallet | SignerWithAddress,
    timelockShortAddress: string,
    timelockMediumAddress: string,
    timelockLongAddress: string,
) {
     // set adminServer to be ADMIN_SERVER_ROLE
     const adminRole = ethers.utils.keccak256(ethers.utils.toUtf8Bytes("ADMIN_SERVER_ROLE"));
     await retryOperation(async () => {
         await directory.connect(admin).grantRole(ethers.utils.arrayify(adminRole), adminServer.address);
     });
 
     // set adminOracle to be ADMIN_ORACLE_ROLE
     const adminOracleRole = ethers.utils.keccak256(ethers.utils.toUtf8Bytes("ADMIN_ORACLE_ROLE"));
     await retryOperation(async () => {
         await directory.connect(admin).grantRole(ethers.utils.arrayify(adminOracleRole), adminOracle.address);
     });
 
     // set timelock to be TIMELOCK_ROLE
     const timelockShortRole = ethers.utils.keccak256(ethers.utils.toUtf8Bytes("TIMELOCK_SHORT"));
     await retryOperation(async () => {
         await directory.connect(admin).grantRole(ethers.utils.arrayify(timelockShortRole), timelockShortAddress);
     });
     console.log("timelock short role set");
 
     // set timelock to be TIMELOCK_ROLE
     const timelockMedRole = ethers.utils.keccak256(ethers.utils.toUtf8Bytes("TIMELOCK_MED"));
     await retryOperation(async () => {
         await directory.connect(admin).grantRole(ethers.utils.arrayify(timelockMedRole), timelockMediumAddress);
     });
     console.log("timelock med role set");
 
     // set timelock to be TIMELOCK_ROLE
     const timelockLongRole = ethers.utils.keccak256(ethers.utils.toUtf8Bytes("TIMELOCK_LONG"));
     await retryOperation(async () => {
         await directory.connect(admin).grantRole(ethers.utils.arrayify(timelockLongRole), timelockLongAddress);
     });
     console.log("timelock long role set");
 
     await retryOperation(async () => {
         await superNode.connect(admin).setMinimumNodeFee("69420000000000000")
     })
}

export async function revokeTemporalAdmin(directory: Directory, temporalAdmin: Wallet | SignerWithAddress, newAdmin: string) {
     // set newAdmin to be ADMIN_ROLE
     console.log("Trying to remove temporal admin privlages...")
     const adminRole = ethers.utils.keccak256(ethers.utils.toUtf8Bytes("ADMIN_ROLE"));
     await retryOperation(async () => {
         await directory.connect(temporalAdmin).grantRole(ethers.utils.arrayify(adminRole), newAdmin);
     });
     console.log("Completed revokation");
}

export async function devParameterization(    
    directory: Directory, 
    admin: Wallet | SignerWithAddress, 
    protocolSigner: Wallet | SignerWithAddress,
) {
    console.log("trying to set protocol role...")
     // set protocolSigner to be PROTOCOL_ROLE
     const protocolRole = ethers.utils.keccak256(ethers.utils.toUtf8Bytes("CORE_PROTOCOL_ROLE"));
     await retryOperation(async () => {
         await directory.connect(admin).grantRole(ethers.utils.arrayify(protocolRole), protocolSigner.address);
     });
     console.log("protocol role set");
}

export async function fastDeployProtocol(treasurerAddress: string, deployer: Wallet | SignerWithAddress, nodesetAdminAddress: string, nodesetServerAdminAddress: string, directoryDeployer: Wallet | SignerWithAddress, rocketStorage: string, weth: string, sanctions: string, admin: string, log: boolean, defaultOffset = 1) {
=======
export async function fastDeployProtocol(
    treasurer: SignerWithAddress,
    deployer: SignerWithAddress,
    nodesetAdmin: SignerWithAddress,
    nodesetServerAdmin: SignerWithAddress,
    directoryDeployer: SignerWithAddress,
    rocketStorage: string,
    weth: string,
    sanctions: string,
    admin: string,
    log: boolean,
    defaultOffset = 1) {
>>>>>>> 0ac1f6af
    const directoryAddress = await getNextContractAddress(directoryDeployer, defaultOffset)

    const whitelistProxy = await retryOperation(async () => {
        const whitelist = await upgrades.deployProxy(await ethers.getContractFactory("contracts/Constellation/Whitelist.sol:Whitelist", deployer), [directoryAddress], { 'initializer': 'initializeWhitelist', 'kind': 'uups', 'unsafeAllow': ['constructor'] });
        if (log) console.log("whitelist deployed to", whitelist.address)
        return whitelist;
    });

    const vCWETHProxy = await retryOperation(async () => {
        const vCWETH = await upgrades.deployProxy(await ethers.getContractFactory("WETHVault", deployer), [directoryAddress, weth], { 'initializer': 'initializeVault', 'kind': 'uups', 'unsafeAllow': ['constructor', 'delegatecall'] });
        if (log) console.log("vaulted constellation eth deployed to", vCWETH.address)
        return vCWETH;
    });

    const oracleProxy = await retryOperation(async () => {
        const oracle = await upgrades.deployProxy(await ethers.getContractFactory("PoAConstellationOracle", deployer), [directoryAddress], { 'initializer': 'initializeOracle', 'kind': 'uups', 'unsafeAllow': ['constructor', 'delegatecall'] });
        if (log) console.log("admin oracle deployed to", oracle.address)
        return oracle;
    });

    const addressRplContract = await retryOperation(async () => {
        const bytes32IdentifierRplContract = generateBytes32Identifier('rocketTokenRPL');
        const rocketStorageDeployment = await ethers.getContractAt("RocketStorage", rocketStorage);
        const addressRplContract = await rocketStorageDeployment.getAddress(bytes32IdentifierRplContract);
        return addressRplContract
    })

    const rplContract = await retryOperation(async function () {
        return await ethers.getContractAt("@openzeppelin/contracts/token/ERC20/ERC20.sol:ERC20", addressRplContract);
    });

    const vCRPLProxy = await retryOperation(async function () {
        const vCRPL = await upgrades.deployProxy(await ethers.getContractFactory("RPLVault", deployer), [directoryAddress, rplContract.address], { 'initializer': 'initializeVault', 'kind': 'uups', 'unsafeAllow': ['constructor', 'delegatecall'] });
        if (log) console.log("vaulted constellation rpl deployed to", vCRPL.address)
        return vCRPL
    })

    const operatorDistributorProxy = await retryOperation(async function () {
        const od = await upgrades.deployProxy(await ethers.getContractFactory("OperatorDistributor", deployer), [directoryAddress], { 'initializer': 'initialize', 'kind': 'uups', 'unsafeAllow': ['constructor', 'delegatecall'] });
        if (log) console.log("operator distributor deployed to", od.address)
        return od
    })

    const merkleClaimStreamerProxy = await retryOperation(async function () {
        const od = await upgrades.deployProxy(await ethers.getContractFactory("MerkleClaimStreamer", deployer), [directoryAddress], { 'initializer': 'initialize', 'kind': 'uups', 'unsafeAllow': ['constructor', 'delegatecall'] });
        if (log) console.log("merkle claim streamer deployed to", od.address)
        return od
    })

    const yieldDistributorProxy = await retryOperation(async function () {
        const yd = await upgrades.deployProxy(await ethers.getContractFactory("NodeSetOperatorRewardDistributor", deployer), [nodesetAdminAddress, nodesetServerAdminAddress], { 'initializer': 'initialize', 'kind': 'uups', 'unsafeAllow': ['constructor', 'delegatecall'] });
        if (log) console.log("yield distributor deployed to", yd.address)
        return yd
    })

    const priceFetcherProxy = await retryOperation(async function () {
        const pf = await upgrades.deployProxy(await ethers.getContractFactory("PriceFetcher", deployer), [directoryAddress], { 'initializer': 'initialize', 'kind': 'uups', 'unsafeAllow': ['constructor'] });
        if (log) console.log("price fetcher deployed to", pf.address)
        return pf
    })

    const treasuryProxy = await retryOperation(async function () {
        const at = await upgrades.deployProxy(await ethers.getContractFactory("Treasury", deployer), [treasurerAddress], { 'initializer': 'initialize', 'kind': 'uups', 'unsafeAllow': ['constructor'] });
        if (log) console.log("admin treasury deployed to", at.address)
        return at
    })

    const superNodeProxy = await retryOperation(async function () {
        const snap = await upgrades.deployProxy(await ethers.getContractFactory("SuperNodeAccount", deployer), [directoryAddress], { 'initializer': 'initialize', 'kind': 'uups', 'unsafeAllow': ['constructor'] });
        if (log) console.log("super node deployed to", snap.address)
        return snap
    })

    if (log) {
        console.log("verify directory input");
        console.log("whitelistProxy.address", whitelistProxy.address)
        console.log("vCWETHProxy.address", vCWETHProxy.address)
        console.log("vCRPLProxy.address", vCRPLProxy.address)
        console.log("operatorDistributorProxy.address", operatorDistributorProxy.address)
        console.log("merkleClaimStreamerProxy.address", merkleClaimStreamerProxy.address)
        console.log("yieldDistributorProxy.address", yieldDistributorProxy.address)
        console.log("oracle", oracleProxy.address)
        console.log("priceFetcherProxy.address", priceFetcherProxy.address)
        console.log("snap.address", superNodeProxy.address)
        console.log("rocketStorage", rocketStorage)
        console.log("weth", weth)
        console.log("sanctions", sanctions)
    }

    const directoryProxy = await retryOperation(async () => {
        const dir = await upgrades.deployProxy(await ethers.getContractFactory("Directory", directoryDeployer),
            [
                [
                    whitelistProxy.address,
                    vCWETHProxy.address,
                    vCRPLProxy.address,
                    operatorDistributorProxy.address,
                    merkleClaimStreamerProxy.address,
                    oracleProxy.address,
                    priceFetcherProxy.address,
                    superNodeProxy.address,
                    rocketStorage,
                    weth,
                    sanctions,
                ],
                yieldDistributorProxy.address,
                treasuryProxy.address,
                treasurerAddress,
                admin,
            ], { 'initializer': 'initialize', 'kind': 'uups', 'unsafeAllow': ['constructor'] });

        if (log) console.log("directory deployed to", dir.address)

        return dir
    })

    if (log) {
        if (directoryAddress.toLocaleLowerCase() === directoryProxy.address.toLocaleLowerCase()) {
            console.log("directory matches predicted address", directoryAddress)
        } else {
            console.error("failed to deploy directory address to predicted address", directoryAddress, directoryProxy.address)
            throw new Error("Bad predicted directory")
        }
    }

    await retryOperation(async () => {
        console.log("trying to lazyInitialize superNodeProxy...")
        await superNodeProxy.lazyInitialize();
    })

    return {
        whitelist: whitelistProxy as Whitelist,
        vCWETH: vCWETHProxy as WETHVault,
        vCRPL: vCRPLProxy as RPLVault,
        operatorDistributor: operatorDistributorProxy as OperatorDistributor,
        merkleClaimStreamer: merkleClaimStreamerProxy as MerkleClaimStreamer,
        yieldDistributor: yieldDistributorProxy as NodeSetOperatorRewardDistributor,
        priceFetcher: priceFetcherProxy as PriceFetcher,
        oracle: oracleProxy as PoAConstellationOracle,
        superNode: superNodeProxy as SuperNodeAccount,
        treasury: treasuryProxy as Treasury,
        directory: directoryProxy as Directory
    }
}

export async function deployProtocol(signers: Signers, log = false): Promise<Protocol> {
    const RocketStorageDeployment = await RocketStorage.deployed();
    const rockStorageContract = (await ethers.getContractAt(
        "RocketStorage",
        RocketStorageDeployment.address
    )) as IRocketStorage;
    const RplToken = await RocketTokenRPL.deployed();
    const rplContract = (await ethers.getContractAt(
        "@openzeppelin/contracts/token/ERC20/ERC20.sol:ERC20",
        RplToken.address // RplToken.address
    )) as ERC20;

    upgrades.silenceWarnings();

    // deploy weth
    const WETH = await ethers.getContractFactory("WETH");
    const wETH = await WETH.deploy();
    await wETH.deployed();

    // deploy mock sanctions
    const Sanctions = await ethers.getContractFactory("MockSanctions");
    const sanctions = await Sanctions.deploy();
    await sanctions.deployed();

    const deployer = (await ethers.getSigners())[0];

    const { whitelist, vCWETH, vCRPL, operatorDistributor, merkleClaimStreamer, superNode, oracle, yieldDistributor, priceFetcher, directory, treasury } = await fastDeployProtocol(
        signers.treasurer.address,
        signers.deployer,
        signers.nodesetAdmin.address,
        signers.nodesetServerAdmin.address,
        signers.random5,
        rockStorageContract.address,
        wETH.address,
        sanctions.address,
        signers.admin.address,
        log
    )

    // set adminServer to be ADMIN_SERVER_ROLE
    const adminRole = ethers.utils.keccak256(ethers.utils.toUtf8Bytes("ADMIN_SERVER_ROLE"));
    let tx = await directory.connect(signers.admin).grantRole(ethers.utils.arrayify(adminRole), signers.adminServer.address);
    await tx.wait();

    // set timelock to be TIMELOCK_ROLE
    const timelockRole = ethers.utils.keccak256(ethers.utils.toUtf8Bytes("TIMELOCK_SHORT"));
    tx = await directory.connect(signers.admin).grantRole(ethers.utils.arrayify(timelockRole), signers.admin.address);
    await tx.wait();

    const timelockRoleMed = ethers.utils.keccak256(ethers.utils.toUtf8Bytes("TIMELOCK_MED"));
    tx = await directory.connect(signers.admin).grantRole(ethers.utils.arrayify(timelockRoleMed), signers.admin.address);
    await tx.wait();

    const timelockLongRole = ethers.utils.keccak256(ethers.utils.toUtf8Bytes("TIMELOCK_LONG"));
    tx = await directory.connect(signers.admin).grantRole(ethers.utils.arrayify(timelockLongRole), signers.admin.address);
    await tx.wait();

    const oracleAdminRole = ethers.utils.keccak256(ethers.utils.toUtf8Bytes("ADMIN_ORACLE_ROLE"));
    tx = await directory.connect(signers.admin).grantRole(ethers.utils.arrayify(oracleAdminRole), signers.admin.address);
    await tx.wait();

    // set protocolSigner to be PROTOCOL_ROLE
    const protocolRole = ethers.utils.keccak256(ethers.utils.toUtf8Bytes("CORE_PROTOCOL_ROLE"));
    tx = await directory.connect(signers.admin).grantRole(ethers.utils.arrayify(protocolRole), signers.protocolSigner.address);
    await tx.wait();

    expect(await directory.getTreasuryAddress()).to.equal(treasury.address);

    const returnData: Protocol = { treasury, directory, whitelist, vCWETH, vCRPL, operatorDistributor, merkleClaimStreamer, superNode, yieldDistributor, oracle, priceFetcher, wETH, sanctions };

    // send all rpl from admin to rplWhale
    const rplWhaleBalance = await rplContract.balanceOf(signers.deployer.address);
    tx = await rplContract.transfer(signers.rplWhale.address, rplWhaleBalance);
    await tx.wait();

    let hasProtocolRole = await returnData.directory.hasRole(protocolRole, signers.protocolSigner.address);
    while(!(hasProtocolRole)) {
        hasProtocolRole = await returnData.directory.hasRole(protocolRole, signers.protocolSigner.address);
    }

    return returnData;
}<|MERGE_RESOLUTION|>--- conflicted
+++ resolved
@@ -55,7 +55,6 @@
     return ethers.utils.solidityKeccak256(["string"], [`contract.address${identifier}`]);
 };
 
-<<<<<<< HEAD
 export async function fastParameterization(
     directory: Directory, 
     superNode: SuperNodeAccount, 
@@ -129,20 +128,6 @@
 }
 
 export async function fastDeployProtocol(treasurerAddress: string, deployer: Wallet | SignerWithAddress, nodesetAdminAddress: string, nodesetServerAdminAddress: string, directoryDeployer: Wallet | SignerWithAddress, rocketStorage: string, weth: string, sanctions: string, admin: string, log: boolean, defaultOffset = 1) {
-=======
-export async function fastDeployProtocol(
-    treasurer: SignerWithAddress,
-    deployer: SignerWithAddress,
-    nodesetAdmin: SignerWithAddress,
-    nodesetServerAdmin: SignerWithAddress,
-    directoryDeployer: SignerWithAddress,
-    rocketStorage: string,
-    weth: string,
-    sanctions: string,
-    admin: string,
-    log: boolean,
-    defaultOffset = 1) {
->>>>>>> 0ac1f6af
     const directoryAddress = await getNextContractAddress(directoryDeployer, defaultOffset)
 
     const whitelistProxy = await retryOperation(async () => {
