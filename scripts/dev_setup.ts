import { ethers, upgrades } from "hardhat";
import { getRocketPool, protocolFixture } from "../test/test";
import { setDefaultParameters } from "../test/rocketpool/_helpers/defaults";
import { deployRocketPool } from "../test/rocketpool/_helpers/deployment";
import { getNextContractAddress } from "../test/utils/utils";
import { expect } from "chai";
import readline from 'readline';
import { fastDeployProtocol, generateBytes32Identifier, retryOperation } from "./utils/deployment";
import { wEth } from "../typechain-types/contracts/Testing";


async function main() {
    const [deployer, admin] = await ethers.getSigners();

    const rocketStorage = await ethers.getContractAt('RocketStorage', '0x594Fb75D3dc2DFa0150Ad03F99F97817747dd4E1'); // holesky addr

    upgrades.silenceWarnings()

    // deploy weth
    const wETH = await retryOperation(async () => {
        const WETH = await ethers.getContractFactory("WETH");
        const contract = await WETH.deploy();
        await contract.deployed();
        return contract;
    });
    console.log("weth address", wETH.address)

    const sanctions = await retryOperation(async () => {
        const Sanctions = await ethers.getContractFactory("MockSanctions");
        const contract = await Sanctions.deploy();
        await contract.deployed();
        return contract;
    });
    console.log("sanctions address", sanctions.address);

<<<<<<< HEAD
    const { directory } = await fastDeployProtocol(deployer, deployer, admin, admin, admin, rocketStorage.address, wETH.address, sanctions.address, admin.address, true, 0);
=======
    const { directory, superNode } = await fastDeployProtocol(deployer, deployer, admin, admin, admin, rocketStorage.address, wETH.address, sanctions.address, admin.address, true, 0);

>>>>>>> 7cfc1b42
    // set adminServer to be ADMIN_SERVER_ROLE
    const adminRole = ethers.utils.keccak256(ethers.utils.toUtf8Bytes("ADMIN_SERVER_ROLE"));
    await retryOperation(async () => {
        await directory.connect(admin).grantRole(ethers.utils.arrayify(adminRole), deployer.address);
    });

    // set adminServer to be ADMIN_ORACLE_ROLE
    const adminOracleRole = ethers.utils.keccak256(ethers.utils.toUtf8Bytes("ADMIN_ORACLE_ROLE"));
    await retryOperation(async () => {
        await directory.connect(admin).grantRole(ethers.utils.arrayify(adminOracleRole), deployer.address);
    });

    // set timelock to be TIMELOCK_ROLE
    const timelockShortRole = ethers.utils.keccak256(ethers.utils.toUtf8Bytes("TIMELOCK_SHORT"));
    await retryOperation(async () => {
        await directory.connect(admin).grantRole(ethers.utils.arrayify(timelockShortRole), deployer.address);
    });
    console.log("timelock short role set");

    // set timelock to be TIMELOCK_ROLE
    const timelockMedRole = ethers.utils.keccak256(ethers.utils.toUtf8Bytes("TIMELOCK_MED"));
    await retryOperation(async () => {
        await directory.connect(admin).grantRole(ethers.utils.arrayify(timelockMedRole), deployer.address);
    });
    console.log("timelock med role set");

    // set timelock to be TIMELOCK_ROLE
    const timelockLongRole = ethers.utils.keccak256(ethers.utils.toUtf8Bytes("TIMELOCK_LONG"));
    await retryOperation(async () => {
        await directory.connect(admin).grantRole(ethers.utils.arrayify(timelockLongRole), deployer.address);
    });
    console.log("timelock long role set");

    // set protocolSigner to be PROTOCOL_ROLE
    const protocolRole = ethers.utils.keccak256(ethers.utils.toUtf8Bytes("CORE_PROTOCOL_ROLE"));
    await retryOperation(async () => {
        await directory.connect(admin).grantRole(ethers.utils.arrayify(protocolRole), deployer.address);
    });
    console.log("protocol role set");

    await retryOperation(async () => {
        await superNode.connect(admin).setMinimumNodeFee("69420000000000000")
    })
}

main()
    .then(() => process.exit(0))
    .catch((error) => {
        console.error(error);
        process.exit(1);
    });<|MERGE_RESOLUTION|>--- conflicted
+++ resolved
@@ -33,12 +33,8 @@
     });
     console.log("sanctions address", sanctions.address);
 
-<<<<<<< HEAD
-    const { directory } = await fastDeployProtocol(deployer, deployer, admin, admin, admin, rocketStorage.address, wETH.address, sanctions.address, admin.address, true, 0);
-=======
     const { directory, superNode } = await fastDeployProtocol(deployer, deployer, admin, admin, admin, rocketStorage.address, wETH.address, sanctions.address, admin.address, true, 0);
 
->>>>>>> 7cfc1b42
     // set adminServer to be ADMIN_SERVER_ROLE
     const adminRole = ethers.utils.keccak256(ethers.utils.toUtf8Bytes("ADMIN_SERVER_ROLE"));
     await retryOperation(async () => {
