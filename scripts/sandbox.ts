--- conflicted
+++ resolved
@@ -1,87 +1,6 @@
 import { setupSandbox } from "./utils/setup_sandbox";
 
-<<<<<<< HEAD
-
-async function main() {
-    const [deployer, admin] = await ethers.getSigners();
-
-    const rocketStorage = await deployRocketPool();
-    await setDefaultParameters();
-
-    upgrades.silenceWarnings()
-
-    // deploy weth
-    const wETH = await retryOperation(async () => {
-        const WETH = await ethers.getContractFactory("WETH");
-        const contract = await WETH.deploy();
-        await contract.deployed();
-        return contract;
-    });
-    console.log("weth address", wETH.address)
-
-    // deploy mock uniswap v3 pool
-    const uniswapV3Pool = await retryOperation(async () => {
-        const UniswapV3Pool = await ethers.getContractFactory("MockUniswapV3Pool");
-        const contract = await UniswapV3Pool.deploy();
-        await contract.deployed();
-        return contract;
-    });
-
-    const sanctions = await retryOperation(async () => {
-        const Sanctions = await ethers.getContractFactory("MockSanctions");
-        const contract = await Sanctions.deploy();
-        await contract.deployed();
-        return contract;
-    });
-    console.log("sanctions address", sanctions.address);
-
-    const { directory } = await fastDeployProtocol(admin, deployer, admin, rocketStorage.address, wETH.address, sanctions.address, uniswapV3Pool.address, admin.address, true);
-
-      // set adminServer to be ADMIN_SERVER_ROLE
-      const adminRole = ethers.utils.keccak256(ethers.utils.toUtf8Bytes("ADMIN_SERVER_ROLE"));
-      await retryOperation(async () => {
-          await directory.connect(admin).grantRole(ethers.utils.arrayify(adminRole), deployer.address);
-      });
-  
-      // set adminServer to be ADMIN_ORACLE_ROLE
-      const adminOracleRole = ethers.utils.keccak256(ethers.utils.toUtf8Bytes("ADMIN_ORACLE_ROLE"));
-      await retryOperation(async () => {
-          await directory.connect(admin).grantRole(ethers.utils.arrayify(adminOracleRole), deployer.address);
-      });
-  
-      // set timelock to be TIMELOCK_ROLE
-      const timelockShortRole = ethers.utils.keccak256(ethers.utils.toUtf8Bytes("TIMELOCK_SHORT"));
-      await retryOperation(async () => {
-          await directory.connect(admin).grantRole(ethers.utils.arrayify(timelockShortRole), deployer.address);
-      });
-      console.log("timelock short role set");
-  
-      // set timelock to be TIMELOCK_ROLE
-      const timelockMedRole = ethers.utils.keccak256(ethers.utils.toUtf8Bytes("TIMELOCK_MED"));
-      await retryOperation(async () => {
-          await directory.connect(admin).grantRole(ethers.utils.arrayify(timelockMedRole), deployer.address);
-      });
-      console.log("timelock med role set");
-  
-      // set timelock to be TIMELOCK_ROLE
-      const timelockLongRole = ethers.utils.keccak256(ethers.utils.toUtf8Bytes("TIMELOCK_LONG"));
-      await retryOperation(async () => {
-          await directory.connect(admin).grantRole(ethers.utils.arrayify(timelockLongRole), deployer.address);
-      });
-      console.log("timelock long role set");
-  
-      // set protocolSigner to be PROTOCOL_ROLE
-      const protocolRole = ethers.utils.keccak256(ethers.utils.toUtf8Bytes("CORE_PROTOCOL_ROLE"));
-      await retryOperation(async () => {
-          await directory.connect(admin).grantRole(ethers.utils.arrayify(protocolRole), deployer.address);
-      });
-      console.log("protocol role set");
-}
-
-main()
-=======
 setupSandbox()
->>>>>>> 1f0d84e3
     .then(() => process.exit(0))
     .catch((error) => {
         console.error(error);
