<<<<<<< HEAD

import { task, types } from "hardhat/config";

task("upgradeProxy", "Upgrades a proxy contract to a new implementation using upgrades.upgradeProxy")
    .addParam("proxy", "The address of the proxy contract", undefined, types.string)
    .addParam("implementation", "The name of the new implementation contract factory", undefined, types.string)
    .setAction(async ({ proxy, implementation }, hre) => {
        try {
            console.log(`Upgrading proxy at address: ${proxy} to new implementation: ${implementation}`);

            const ImplFactory: any = await hre.ethers.getContractFactory(implementation);
            const upgradedContract = await hre.upgrades.upgradeProxy(proxy, ImplFactory, { 'kind': 'uups', 'unsafeAllow': ['constructor'] });

            console.log(`Proxy upgraded. Implementation is now at: ${upgradedContract.address}`);
            return upgradedContract.address;
        } catch (error) {
            console.error("An error occurred during the upgrade:", error);
            throw error;
        }
    });

task("deployContract", "Deploys a contract using the provided Factory address")
    .addParam("factory", "The name of the Factory contract", undefined, types.string)
    .setAction(async ({ factory }, hre) => {
        console.log(`Deploying contract using Factory: ${factory}`);

        const FactoryContract: any = await hre.ethers.getContractFactory(factory);

        const deployedContract = await FactoryContract.deploy();
        await deployedContract.deployed();

        console.log(`Contract deployed at address: ${deployedContract.address}`);
        return deployedContract.address;
    });

task("deployAndUpgrade", "Deploys a new contract and then upgrades a proxy to the new implementation")
    .addParam("proxy", "The address of the proxy contract", undefined, types.string)
    .addParam("factory", "The name of the new implementation contract factory", undefined, types.string)
    .setAction(async ({ proxy, factory }, hre) => {
        // Deploy the new implementation contract using deployContract task
        console.log(`Deploying a new implementation contract using Factory: ${factory}`);
        const deployedContractAddress = await hre.run("deployContract", { factory });

        console.log(`New implementation contract deployed at address: ${deployedContractAddress}`);

        // Upgrade the proxy to the new implementation using upgradeProxy task
        console.log(`Upgrading proxy at address: ${proxy} to new implementation at: ${deployedContractAddress}`);
        await hre.run("upgradeProxy", { proxy, implementation: factory });

        console.log(`Proxy successfully upgraded.`);
    });


task("upgradeTo", "Encodes the upgradeTo(address) function call for an upgradable contract")
    .addParam("newImplementation", "The address of the new implementation contract", undefined, types.string)
    .setAction(async ({ newImplementation }, hre) => {
        const sigs = ["upgradeTo(address)"];
        const params = [[newImplementation]];

        console.log(`Encoding upgradeTo with new implementation: ${newImplementation}`);
        return await hre.run("encodeProposal", { sigs: JSON.stringify(sigs), params: JSON.stringify(params) });
    });

task("upgradeToAndCall", "Encodes the upgradeToAndCall(address,bytes) function call for an upgradable contract")
    .addParam("newImplementation", "The address of the new implementation contract", undefined, types.string)
    .addParam("data", "The calldata to be executed after the upgrade", undefined, types.string)
    .setAction(async ({ newImplementation, data }, hre) => {
        const sigs = ["upgradeToAndCall(address,bytes)"];
        const params = [[newImplementation, data]];

        console.log(`Encoding upgradeToAndCall with new implementation: ${newImplementation} and data: ${data}`);
        return await hre.run("encodeProposal", { sigs: JSON.stringify(sigs), params: JSON.stringify(params) });
    });


task("setTreasuryFeeRplVault", "Encodes the setTreasuryFee(uint256) function call for RPLVault")
    .addParam("treasuryFee", "The new treasury fee (uint256)", undefined, types.string)
    .setAction(async ({ treasuryFee }, hre) => {
        const sigs = ["setTreasuryFee(uint256)"];
        const params = [[treasuryFee]];

        console.log(`Encoding setTreasuryFee for RPLVault with fee: ${treasuryFee}`);
        return await hre.run("encodeProposal", { sigs: JSON.stringify(sigs), params: JSON.stringify(params) });
    });

task("setTreasuryFeeWETHVault", "Encodes the setTreasuryFee(uint256) function call for WETHVault")
    .addParam("treasuryFee", "The new treasury fee (uint256)", undefined, types.string)
    .setAction(async ({ treasuryFee }, hre) => {
        const sigs = ["setTreasuryFee(uint256)"];
        const params = [[treasuryFee]];

        console.log(`Encoding setTreasuryFee for WETHVault with fee: ${treasuryFee}`);
        return await hre.run("encodeProposal", { sigs: JSON.stringify(sigs), params: JSON.stringify(params) });
    });

task("setNodeOperatorFee", "Encodes the setNodeOperatorFee(uint256) function call for WETHVault")
    .addParam("nodeOperatorFee", "The new node operator fee (uint256)", undefined, types.string)
    .setAction(async ({ nodeOperatorFee }, hre) => {
        const sigs = ["setNodeOperatorFee(uint256)"];
        const params = [[nodeOperatorFee]];

        console.log(`Encoding setNodeOperatorFee for WETHVault with fee: ${nodeOperatorFee}`);
        return await hre.run("encodeProposal", { sigs: JSON.stringify(sigs), params: JSON.stringify(params) });
    });

task("setProtocolFees", "Encodes the setProtocolFees(uint256,uint256) function call for WETHVault")
    .addParam("nodeOperatorFee", "The new node operator fee (uint256)", undefined, types.string)
    .addParam("treasuryFee", "The new treasury fee (uint256)", undefined, types.string)
    .setAction(async ({ nodeOperatorFee, treasuryFee }, hre) => {
        const sigs = ["setProtocolFees(uint256,uint256)"];
        const params = [[nodeOperatorFee, treasuryFee]];

        console.log(`Encoding setProtocolFees for WETHVault with nodeOperatorFee: ${nodeOperatorFee} and treasuryFee: ${treasuryFee}`);
        return await hre.run("encodeProposal", { sigs: JSON.stringify(sigs), params: JSON.stringify(params) });
    });

task("setMintFee", "Encodes the setMintFee(uint256) function call for WETHVault")
    .addParam("newMintFee", "The new mint fee (uint256)", undefined, types.string)
    .setAction(async ({ newMintFee }, hre) => {
        const sigs = ["setMintFee(uint256)"];
        const params = [[newMintFee]];

        console.log(`Encoding setMintFee for WETHVault with newMintFee: ${newMintFee}`);
        return await hre.run("encodeProposal", { sigs: JSON.stringify(sigs), params: JSON.stringify(params) });
    });

task("setLiquidityReservePercentWETHVault", "Encodes the setLiquidityReservePercent(uint256) function call for WETHVault")
    .addParam("liquidityReservePercent", "The new liquidity reserve percent (uint256)", undefined, types.string)
    .setAction(async ({ liquidityReservePercent }, hre) => {
        const sigs = ["setLiquidityReservePercent(uint256)"];
        const params = [[liquidityReservePercent]];

        console.log(`Encoding setLiquidityReservePercent for MerkleClaimStreamer with percent: ${liquidityReservePercent}`);
        return await hre.run("encodeProposal", { sigs: JSON.stringify(sigs), params: JSON.stringify(params) });
    });

task("setMinWethRplRatio", "Encodes the setMinWethRplRatio(uint256) function call for RPLVault")
    .addParam("minWethRplRatio", "The new minimum WETH/RPL ratio (uint256)", undefined, types.string)
    .setAction(async ({ minWethRplRatio }, hre) => {
        const sigs = ["setMinWethRplRatio(uint256)"];
        const params = [[minWethRplRatio]];

        console.log(`Encoding setMinWethRplRatio for RPLVault with ratio: ${minWethRplRatio}`);
        return await hre.run("encodeProposal", { sigs: JSON.stringify(sigs), params: JSON.stringify(params) });
    });
task("setLiquidityReservePercentRPLVault", "Encodes the setLiquidityReservePercent(uint256) function call for RPLVault")
    .addParam("liquidityReservePercent", "The new liquidity reserve percent (uint256)", undefined, types.string)
    .setAction(async ({ liquidityReservePercent }, hre) => {
        const sigs = ["setLiquidityReservePercent(uint256)"];
        const params = [[liquidityReservePercent]];

        console.log(`Encoding setLiquidityReservePercent for RPLVault with percent: ${liquidityReservePercent}`);
        return await hre.run("encodeProposal", { sigs: JSON.stringify(sigs), params: JSON.stringify(params) });
    });

task("setLockAmount", "Encodes the setLockAmount(uint256) function call for SuperNodeAccount")
    .addParam("newLockThreshold", "The new lock threshold amount (uint256)", undefined, types.string)
    .setAction(async ({ newLockThreshold }, hre) => {
        const sigs = ["setLockAmount(uint256)"];
        const params = [[newLockThreshold]];

        console.log(`Encoding setLockAmount for SuperNodeAccount with threshold: ${newLockThreshold}`);
        return await hre.run("encodeProposal", { sigs: JSON.stringify(sigs), params: JSON.stringify(params) });
    });

task("setMaxWethRplRatio", "Encodes the setMaxWethRplRatio(uint256) function call for WETHVault")
    .addParam("maxWethRplRatio", "The new maximum WETH/RPL ratio (uint256)", undefined, types.string)
    .setAction(async ({ maxWethRplRatio }, hre) => {
        const sigs = ["setMaxWethRplRatio(uint256)"];
        const params = [[maxWethRplRatio]];

        console.log(`Encoding setMaxWethRplRatio for WETHVault with ratio: ${maxWethRplRatio}`);
        return await hre.run("encodeProposal", { sigs: JSON.stringify(sigs), params: JSON.stringify(params) });
    });
=======
import { task, types } from 'hardhat/config';

task('upgradeTo', 'Encodes the upgradeTo(address) function call for an upgradable contract')
  .addParam('newImplementation', 'The address of the new implementation contract', undefined, types.string)
  .setAction(async ({ newImplementation }, hre) => {
    const sigs = ['upgradeTo(address)'];
    const params = [[newImplementation]];

    console.log(`Encoding upgradeTo with new implementation: ${newImplementation}`);
    return await hre.run('encodeProposal', { sigs: JSON.stringify(sigs), params: JSON.stringify(params) });
  });

task('upgradeToAndCall', 'Encodes the upgradeToAndCall(address,bytes) function call for an upgradable contract')
  .addParam('newImplementation', 'The address of the new implementation contract', undefined, types.string)
  .addParam('data', 'The calldata to be executed after the upgrade', undefined, types.string)
  .setAction(async ({ newImplementation, data }, hre) => {
    const sigs = ['upgradeToAndCall(address,bytes)'];
    const params = [[newImplementation, data]];

    console.log(`Encoding upgradeToAndCall with new implementation: ${newImplementation} and data: ${data}`);
    return await hre.run('encodeProposal', { sigs: JSON.stringify(sigs), params: JSON.stringify(params) });
  });

task('setTreasuryFeeRplVault', 'Encodes the setTreasuryFee(uint256) function call for RPLVault')
  .addParam('treasuryFee', 'The new treasury fee (uint256)', undefined, types.string)
  .setAction(async ({ treasuryFee }, hre) => {
    const sigs = ['setTreasuryFee(uint256)'];
    const params = [[treasuryFee]];

    console.log(`Encoding setTreasuryFee for RPLVault with fee: ${treasuryFee}`);
    return await hre.run('encodeProposal', { sigs: JSON.stringify(sigs), params: JSON.stringify(params) });
  });

task('setTreasuryFeeWETHVault', 'Encodes the setTreasuryFee(uint256) function call for WETHVault')
  .addParam('treasuryFee', 'The new treasury fee (uint256)', undefined, types.string)
  .setAction(async ({ treasuryFee }, hre) => {
    const sigs = ['setTreasuryFee(uint256)'];
    const params = [[treasuryFee]];

    console.log(`Encoding setTreasuryFee for WETHVault with fee: ${treasuryFee}`);
    return await hre.run('encodeProposal', { sigs: JSON.stringify(sigs), params: JSON.stringify(params) });
  });

task('setNodeOperatorFee', 'Encodes the setNodeOperatorFee(uint256) function call for WETHVault')
  .addParam('nodeOperatorFee', 'The new node operator fee (uint256)', undefined, types.string)
  .setAction(async ({ nodeOperatorFee }, hre) => {
    const sigs = ['setNodeOperatorFee(uint256)'];
    const params = [[nodeOperatorFee]];

    console.log(`Encoding setNodeOperatorFee for WETHVault with fee: ${nodeOperatorFee}`);
    return await hre.run('encodeProposal', { sigs: JSON.stringify(sigs), params: JSON.stringify(params) });
  });

task('setProtocolFees', 'Encodes the setProtocolFees(uint256,uint256) function call for WETHVault')
  .addParam('nodeOperatorFee', 'The new node operator fee (uint256)', undefined, types.string)
  .addParam('treasuryFee', 'The new treasury fee (uint256)', undefined, types.string)
  .setAction(async ({ nodeOperatorFee, treasuryFee }, hre) => {
    const sigs = ['setProtocolFees(uint256,uint256)'];
    const params = [[nodeOperatorFee, treasuryFee]];

    console.log(
      `Encoding setProtocolFees for WETHVault with nodeOperatorFee: ${nodeOperatorFee} and treasuryFee: ${treasuryFee}`
    );
    return await hre.run('encodeProposal', { sigs: JSON.stringify(sigs), params: JSON.stringify(params) });
  });

task('setMintFee', 'Encodes the setMintFee(uint256) function call for WETHVault')
  .addParam('newMintFee', 'The new mint fee (uint256)', undefined, types.string)
  .setAction(async ({ newMintFee }, hre) => {
    const sigs = ['setMintFee(uint256)'];
    const params = [[newMintFee]];

    console.log(`Encoding setMintFee for WETHVault with newMintFee: ${newMintFee}`);
    return await hre.run('encodeProposal', { sigs: JSON.stringify(sigs), params: JSON.stringify(params) });
  });

task(
  'setLiquidityReservePercentWETHVault',
  'Encodes the setLiquidityReservePercent(uint256) function call for WETHVault'
)
  .addParam('liquidityReservePercent', 'The new liquidity reserve percent (uint256)', undefined, types.string)
  .setAction(async ({ liquidityReservePercent }, hre) => {
    const sigs = ['setLiquidityReservePercent(uint256)'];
    const params = [[liquidityReservePercent]];

    console.log(`Encoding setLiquidityReservePercent for MerkleClaimStreamer with percent: ${liquidityReservePercent}`);
    return await hre.run('encodeProposal', { sigs: JSON.stringify(sigs), params: JSON.stringify(params) });
  });

task('setMinWethRplRatio', 'Encodes the setMinWethRplRatio(uint256) function call for RPLVault')
  .addParam('minWethRplRatio', 'The new minimum WETH/RPL ratio (uint256)', undefined, types.string)
  .setAction(async ({ minWethRplRatio }, hre) => {
    const sigs = ['setMinWethRplRatio(uint256)'];
    const params = [[minWethRplRatio]];

    console.log(`Encoding setMinWethRplRatio for RPLVault with ratio: ${minWethRplRatio}`);
    return await hre.run('encodeProposal', { sigs: JSON.stringify(sigs), params: JSON.stringify(params) });
  });
task('setLiquidityReservePercentRPLVault', 'Encodes the setLiquidityReservePercent(uint256) function call for RPLVault')
  .addParam('liquidityReservePercent', 'The new liquidity reserve percent (uint256)', undefined, types.string)
  .setAction(async ({ liquidityReservePercent }, hre) => {
    const sigs = ['setLiquidityReservePercent(uint256)'];
    const params = [[liquidityReservePercent]];

    console.log(`Encoding setLiquidityReservePercent for RPLVault with percent: ${liquidityReservePercent}`);
    return await hre.run('encodeProposal', { sigs: JSON.stringify(sigs), params: JSON.stringify(params) });
  });

task('setLockAmount', 'Encodes the setLockAmount(uint256) function call for SuperNodeAccount')
  .addParam('newLockThreshold', 'The new lock threshold amount (uint256)', undefined, types.string)
  .setAction(async ({ newLockThreshold }, hre) => {
    const sigs = ['setLockAmount(uint256)'];
    const params = [[newLockThreshold]];

    console.log(`Encoding setLockAmount for SuperNodeAccount with threshold: ${newLockThreshold}`);
    return await hre.run('encodeProposal', { sigs: JSON.stringify(sigs), params: JSON.stringify(params) });
  });

task('setMaxWethRplRatio', 'Encodes the setMaxWethRplRatio(uint256) function call for WETHVault')
  .addParam('maxWethRplRatio', 'The new maximum WETH/RPL ratio (uint256)', undefined, types.string)
  .setAction(async ({ maxWethRplRatio }, hre) => {
    const sigs = ['setMaxWethRplRatio(uint256)'];
    const params = [[maxWethRplRatio]];

    console.log(`Encoding setMaxWethRplRatio for WETHVault with ratio: ${maxWethRplRatio}`);
    return await hre.run('encodeProposal', { sigs: JSON.stringify(sigs), params: JSON.stringify(params) });
  });
>>>>>>> 1f91710e
<|MERGE_RESOLUTION|>--- conflicted
+++ resolved
@@ -1,6 +1,10 @@
-<<<<<<< HEAD
+import { task, types } from 'hardhat/config';
 
-import { task, types } from "hardhat/config";
+task('upgradeTo', 'Encodes the upgradeTo(address) function call for an upgradable contract')
+  .addParam('newImplementation', 'The address of the new implementation contract', undefined, types.string)
+  .setAction(async ({ newImplementation }, hre) => {
+    const sigs = ['upgradeTo(address)'];
+    const params = [[newImplementation]];
 
 task("upgradeProxy", "Upgrades a proxy contract to a new implementation using upgrades.upgradeProxy")
     .addParam("proxy", "The address of the proxy contract", undefined, types.string)
@@ -57,131 +61,6 @@
     .setAction(async ({ newImplementation }, hre) => {
         const sigs = ["upgradeTo(address)"];
         const params = [[newImplementation]];
-
-        console.log(`Encoding upgradeTo with new implementation: ${newImplementation}`);
-        return await hre.run("encodeProposal", { sigs: JSON.stringify(sigs), params: JSON.stringify(params) });
-    });
-
-task("upgradeToAndCall", "Encodes the upgradeToAndCall(address,bytes) function call for an upgradable contract")
-    .addParam("newImplementation", "The address of the new implementation contract", undefined, types.string)
-    .addParam("data", "The calldata to be executed after the upgrade", undefined, types.string)
-    .setAction(async ({ newImplementation, data }, hre) => {
-        const sigs = ["upgradeToAndCall(address,bytes)"];
-        const params = [[newImplementation, data]];
-
-        console.log(`Encoding upgradeToAndCall with new implementation: ${newImplementation} and data: ${data}`);
-        return await hre.run("encodeProposal", { sigs: JSON.stringify(sigs), params: JSON.stringify(params) });
-    });
-
-
-task("setTreasuryFeeRplVault", "Encodes the setTreasuryFee(uint256) function call for RPLVault")
-    .addParam("treasuryFee", "The new treasury fee (uint256)", undefined, types.string)
-    .setAction(async ({ treasuryFee }, hre) => {
-        const sigs = ["setTreasuryFee(uint256)"];
-        const params = [[treasuryFee]];
-
-        console.log(`Encoding setTreasuryFee for RPLVault with fee: ${treasuryFee}`);
-        return await hre.run("encodeProposal", { sigs: JSON.stringify(sigs), params: JSON.stringify(params) });
-    });
-
-task("setTreasuryFeeWETHVault", "Encodes the setTreasuryFee(uint256) function call for WETHVault")
-    .addParam("treasuryFee", "The new treasury fee (uint256)", undefined, types.string)
-    .setAction(async ({ treasuryFee }, hre) => {
-        const sigs = ["setTreasuryFee(uint256)"];
-        const params = [[treasuryFee]];
-
-        console.log(`Encoding setTreasuryFee for WETHVault with fee: ${treasuryFee}`);
-        return await hre.run("encodeProposal", { sigs: JSON.stringify(sigs), params: JSON.stringify(params) });
-    });
-
-task("setNodeOperatorFee", "Encodes the setNodeOperatorFee(uint256) function call for WETHVault")
-    .addParam("nodeOperatorFee", "The new node operator fee (uint256)", undefined, types.string)
-    .setAction(async ({ nodeOperatorFee }, hre) => {
-        const sigs = ["setNodeOperatorFee(uint256)"];
-        const params = [[nodeOperatorFee]];
-
-        console.log(`Encoding setNodeOperatorFee for WETHVault with fee: ${nodeOperatorFee}`);
-        return await hre.run("encodeProposal", { sigs: JSON.stringify(sigs), params: JSON.stringify(params) });
-    });
-
-task("setProtocolFees", "Encodes the setProtocolFees(uint256,uint256) function call for WETHVault")
-    .addParam("nodeOperatorFee", "The new node operator fee (uint256)", undefined, types.string)
-    .addParam("treasuryFee", "The new treasury fee (uint256)", undefined, types.string)
-    .setAction(async ({ nodeOperatorFee, treasuryFee }, hre) => {
-        const sigs = ["setProtocolFees(uint256,uint256)"];
-        const params = [[nodeOperatorFee, treasuryFee]];
-
-        console.log(`Encoding setProtocolFees for WETHVault with nodeOperatorFee: ${nodeOperatorFee} and treasuryFee: ${treasuryFee}`);
-        return await hre.run("encodeProposal", { sigs: JSON.stringify(sigs), params: JSON.stringify(params) });
-    });
-
-task("setMintFee", "Encodes the setMintFee(uint256) function call for WETHVault")
-    .addParam("newMintFee", "The new mint fee (uint256)", undefined, types.string)
-    .setAction(async ({ newMintFee }, hre) => {
-        const sigs = ["setMintFee(uint256)"];
-        const params = [[newMintFee]];
-
-        console.log(`Encoding setMintFee for WETHVault with newMintFee: ${newMintFee}`);
-        return await hre.run("encodeProposal", { sigs: JSON.stringify(sigs), params: JSON.stringify(params) });
-    });
-
-task("setLiquidityReservePercentWETHVault", "Encodes the setLiquidityReservePercent(uint256) function call for WETHVault")
-    .addParam("liquidityReservePercent", "The new liquidity reserve percent (uint256)", undefined, types.string)
-    .setAction(async ({ liquidityReservePercent }, hre) => {
-        const sigs = ["setLiquidityReservePercent(uint256)"];
-        const params = [[liquidityReservePercent]];
-
-        console.log(`Encoding setLiquidityReservePercent for MerkleClaimStreamer with percent: ${liquidityReservePercent}`);
-        return await hre.run("encodeProposal", { sigs: JSON.stringify(sigs), params: JSON.stringify(params) });
-    });
-
-task("setMinWethRplRatio", "Encodes the setMinWethRplRatio(uint256) function call for RPLVault")
-    .addParam("minWethRplRatio", "The new minimum WETH/RPL ratio (uint256)", undefined, types.string)
-    .setAction(async ({ minWethRplRatio }, hre) => {
-        const sigs = ["setMinWethRplRatio(uint256)"];
-        const params = [[minWethRplRatio]];
-
-        console.log(`Encoding setMinWethRplRatio for RPLVault with ratio: ${minWethRplRatio}`);
-        return await hre.run("encodeProposal", { sigs: JSON.stringify(sigs), params: JSON.stringify(params) });
-    });
-task("setLiquidityReservePercentRPLVault", "Encodes the setLiquidityReservePercent(uint256) function call for RPLVault")
-    .addParam("liquidityReservePercent", "The new liquidity reserve percent (uint256)", undefined, types.string)
-    .setAction(async ({ liquidityReservePercent }, hre) => {
-        const sigs = ["setLiquidityReservePercent(uint256)"];
-        const params = [[liquidityReservePercent]];
-
-        console.log(`Encoding setLiquidityReservePercent for RPLVault with percent: ${liquidityReservePercent}`);
-        return await hre.run("encodeProposal", { sigs: JSON.stringify(sigs), params: JSON.stringify(params) });
-    });
-
-task("setLockAmount", "Encodes the setLockAmount(uint256) function call for SuperNodeAccount")
-    .addParam("newLockThreshold", "The new lock threshold amount (uint256)", undefined, types.string)
-    .setAction(async ({ newLockThreshold }, hre) => {
-        const sigs = ["setLockAmount(uint256)"];
-        const params = [[newLockThreshold]];
-
-        console.log(`Encoding setLockAmount for SuperNodeAccount with threshold: ${newLockThreshold}`);
-        return await hre.run("encodeProposal", { sigs: JSON.stringify(sigs), params: JSON.stringify(params) });
-    });
-
-task("setMaxWethRplRatio", "Encodes the setMaxWethRplRatio(uint256) function call for WETHVault")
-    .addParam("maxWethRplRatio", "The new maximum WETH/RPL ratio (uint256)", undefined, types.string)
-    .setAction(async ({ maxWethRplRatio }, hre) => {
-        const sigs = ["setMaxWethRplRatio(uint256)"];
-        const params = [[maxWethRplRatio]];
-
-        console.log(`Encoding setMaxWethRplRatio for WETHVault with ratio: ${maxWethRplRatio}`);
-        return await hre.run("encodeProposal", { sigs: JSON.stringify(sigs), params: JSON.stringify(params) });
-    });
-=======
-import { task, types } from 'hardhat/config';
-
-task('upgradeTo', 'Encodes the upgradeTo(address) function call for an upgradable contract')
-  .addParam('newImplementation', 'The address of the new implementation contract', undefined, types.string)
-  .setAction(async ({ newImplementation }, hre) => {
-    const sigs = ['upgradeTo(address)'];
-    const params = [[newImplementation]];
-
     console.log(`Encoding upgradeTo with new implementation: ${newImplementation}`);
     return await hre.run('encodeProposal', { sigs: JSON.stringify(sigs), params: JSON.stringify(params) });
   });
@@ -300,5 +179,4 @@
 
     console.log(`Encoding setMaxWethRplRatio for WETHVault with ratio: ${maxWethRplRatio}`);
     return await hre.run('encodeProposal', { sigs: JSON.stringify(sigs), params: JSON.stringify(params) });
-  });
->>>>>>> 1f91710e
+  });