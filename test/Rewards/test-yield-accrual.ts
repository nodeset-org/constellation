import { expect } from "chai";
import { ethers, upgrades, hardhatArguments } from "hardhat";
import { loadFixture } from "@nomicfoundation/hardhat-network-helpers";
import { protocolFixture } from "../test";

describe("Yield Accrual", function () {
    describe("When sender is not protocol", async () => {
        it("should revert", async () => {

            const { protocol, signers, rocketPool } = await loadFixture(protocolFixture);

            await expect(protocol.assetRouter.connect(signers.random5).onEthRewardsReceived(6, 6, 6, true)).to.be.revertedWith("Can only be called by Protocol!");
        })
    })

    describe("When sender is protocol", async () => {
        describe("When rewards are positive", async () => {
            describe("When insufficient balance", async () => {
                describe("When there is not enough eth in Asset Router for avgTreasuryFee", async () => {
                    it("should revert", async () => {
                        const { protocol, signers, rocketPool } = await loadFixture(protocolFixture);
                        const reward = ethers.utils.parseEther("1")
                        const avgTreasuryFee = ethers.utils.parseEther("1")
                        const avgOperatorsFee = ethers.utils.parseEther("0")
                        await expect(protocol.assetRouter.connect(signers.protocolSigner).onEthRewardsReceived(reward, avgTreasuryFee, avgOperatorsFee, true)).to.be.revertedWith("Transfer to treasury failed");
                    })
                })

                describe("When there is not enough eth in Asset Router for avgOperatorsFee", async () => {
                    it("should revert", async () => {
                        const { protocol, signers, rocketPool } = await loadFixture(protocolFixture);
                        const reward = ethers.utils.parseEther("1")
                        const avgTreasuryFee = ethers.utils.parseEther("0")
                        const avgOperatorsFee = ethers.utils.parseEther("1")
                        await expect(protocol.assetRouter.connect(signers.protocolSigner).onEthRewardsReceived(reward, avgTreasuryFee, avgOperatorsFee, true)).to.be.revertedWith("Transfer to yield distributor failed");
                    })
                })
            })

            describe("When sufficent balance", async () => {

                describe("When oracle error is true", async () => {
                    describe("When community rewards are positive", async () => {
                        type ParamsType = { avgTreasuryFeeRaw: number; avgOperatorsFeeRaw: number; };
                        [
                            { avgTreasuryFeeRaw: .6, avgOperatorsFeeRaw: .4, },
                            { avgTreasuryFeeRaw: .1, avgOperatorsFeeRaw: .1, },
                            { avgTreasuryFeeRaw: .5, avgOperatorsFeeRaw: .4, },
                            { avgTreasuryFeeRaw: .99, avgOperatorsFeeRaw: .01, },
                            { avgTreasuryFeeRaw: .99999, avgOperatorsFeeRaw: .00001, },
                            { avgTreasuryFeeRaw: 1, avgOperatorsFeeRaw: 0, },
                            { avgTreasuryFeeRaw: 0, avgOperatorsFeeRaw: 1, }
                        ].forEach((params: ParamsType) => {
                            it(`should increase balanceEthAndWeth & call onIncreaseOracleError: avgTreasuryFee=${params.avgTreasuryFeeRaw}, avgOperatorsFee=${params.avgOperatorsFeeRaw}`, async () => {
                                const { protocol, signers, rocketPool } = await loadFixture(protocolFixture);
                                const reward = ethers.utils.parseEther("1")
                                const avgTreasuryFee = ethers.utils.parseEther(`${params.avgTreasuryFeeRaw}`) // 50%
                                const avgOperatorsFee = ethers.utils.parseEther(`${params.avgOperatorsFeeRaw}`) // 50%

                                expect(await ethers.provider.getBalance(protocol.assetRouter.address)).equals(0);

                                // simulate reward sent to asset router
                                await protocol.assetRouter.connect(signers.protocolSigner).openGate();
                                await signers.random.sendTransaction({
                                    to: protocol.assetRouter.address,
                                    value: reward
                                })
                                await protocol.assetRouter.connect(signers.protocolSigner).closeGate();

                                expect(await ethers.provider.getBalance(protocol.assetRouter.address)).equals(reward);
                                expect(await ethers.provider.getBalance(protocol.yieldDistributor.address)).equals(0);
                                expect(await protocol.assetRouter.balanceEthAndWeth()).equals(0);

                                const expectedTreasuryPortion = reward.mul(avgTreasuryFee).div(ethers.utils.parseEther("1"))
                                const expectedOperatorPortion = reward.mul(avgOperatorsFee).div(ethers.utils.parseEther("1"))
                                const expectedCommunityPortion = reward.sub(expectedTreasuryPortion.add(expectedOperatorPortion));

                                const tx = await protocol.assetRouter.connect(signers.protocolSigner).onEthRewardsReceived(reward, avgTreasuryFee, avgOperatorsFee, true)
                                const receipt = await tx.wait();
                                const block = receipt.blockNumber;

                                const initialBalanceTreasury = await ethers.provider.getBalance(await protocol.directory.getTreasuryAddress(), block - 1);
                                const finalBalanceTreasury = await ethers.provider.getBalance(await protocol.directory.getTreasuryAddress(), block);

                                expect(finalBalanceTreasury.sub(initialBalanceTreasury)).equals(expectedTreasuryPortion);
                                expect(await ethers.provider.getBalance(protocol.yieldDistributor.address)).equals(expectedOperatorPortion);
                                expect(await protocol.assetRouter.balanceEthAndWeth()).equals(expectedCommunityPortion);
                                expect(await protocol.wETH.balanceOf(protocol.assetRouter.address)).equals(expectedCommunityPortion);
                                expect(await protocol.operatorDistributor.oracleError()).equals(expectedCommunityPortion);
                            })
                        })
                    })

                })

                describe("When oracle error is false", async () => {
                    describe("When community rewards are positive", async () => {
                        type ParamsType = { avgTreasuryFeeRaw: number; avgOperatorsFeeRaw: number; };
                        [
                            { avgTreasuryFeeRaw: .6, avgOperatorsFeeRaw: .4, },
                            { avgTreasuryFeeRaw: .1, avgOperatorsFeeRaw: .1, },
                            { avgTreasuryFeeRaw: .5, avgOperatorsFeeRaw: .4, },
                            { avgTreasuryFeeRaw: .99, avgOperatorsFeeRaw: .01, },
                            { avgTreasuryFeeRaw: .99999, avgOperatorsFeeRaw: .00001, },
                            { avgTreasuryFeeRaw: 1, avgOperatorsFeeRaw: 0, },
                            { avgTreasuryFeeRaw: 0, avgOperatorsFeeRaw: 1, }
                        ].forEach((params: ParamsType) => {
<<<<<<< HEAD
                            it(`should increase balanceEthAndWeth & call onIncreaseOracleError: avgTreasuryFee=${params.avgTreasuryFeeRaw}, avgOperatorsFee=${params.avgOperatorsFeeRaw}`, async () => {
=======
                            it(`should increase balanceEthAndWeth & not call onIncreaseOracleError: avgTreasuryFee=${params.avgTreasuryFeeRaw}, avgOperatorsFee=${params.avgOperatorsFeeRaw}`, async () => {
>>>>>>> 9f0b8e5d
                                const { protocol, signers, rocketPool } = await loadFixture(protocolFixture);
                                const reward = ethers.utils.parseEther("1")
                                const avgTreasuryFee = ethers.utils.parseEther(`${params.avgTreasuryFeeRaw}`) // 50%
                                const avgOperatorsFee = ethers.utils.parseEther(`${params.avgOperatorsFeeRaw}`) // 50%

                                expect(await ethers.provider.getBalance(protocol.assetRouter.address)).equals(0);

                                // simulate reward sent to asset router
                                await protocol.assetRouter.connect(signers.protocolSigner).openGate();
                                await signers.random.sendTransaction({
                                    to: protocol.assetRouter.address,
                                    value: reward
                                })
                                await protocol.assetRouter.connect(signers.protocolSigner).closeGate();

                                expect(await ethers.provider.getBalance(protocol.assetRouter.address)).equals(reward);
                                expect(await ethers.provider.getBalance(protocol.yieldDistributor.address)).equals(0);
                                expect(await protocol.assetRouter.balanceEthAndWeth()).equals(0);

                                const expectedTreasuryPortion = reward.mul(avgTreasuryFee).div(ethers.utils.parseEther("1"))
                                const expectedOperatorPortion = reward.mul(avgOperatorsFee).div(ethers.utils.parseEther("1"))
                                const expectedCommunityPortion = reward.sub(expectedTreasuryPortion.add(expectedOperatorPortion));

                                const tx = await protocol.assetRouter.connect(signers.protocolSigner).onEthRewardsReceived(reward, avgTreasuryFee, avgOperatorsFee, false)
                                const receipt = await tx.wait();
                                const block = receipt.blockNumber;

                                const initialBalanceTreasury = await ethers.provider.getBalance(await protocol.directory.getTreasuryAddress(), block - 1);
                                const finalBalanceTreasury = await ethers.provider.getBalance(await protocol.directory.getTreasuryAddress(), block);
                                const initialOracleError = await protocol.operatorDistributor.oracleError({blockTag: block - 1});
                                const finalOracleError = await protocol.operatorDistributor.oracleError({blockTag: block});


                                expect(finalBalanceTreasury.sub(initialBalanceTreasury)).equals(expectedTreasuryPortion);
                                expect(await ethers.provider.getBalance(protocol.yieldDistributor.address)).equals(expectedOperatorPortion);
                                expect(await protocol.assetRouter.balanceEthAndWeth()).equals(expectedCommunityPortion);
                                expect(await protocol.wETH.balanceOf(protocol.assetRouter.address)).equals(expectedCommunityPortion);
                                expect(initialOracleError).equals(finalOracleError);
                            })
                        })
                    })

                })

                describe("When community rewards are negative", async () => {
                    it("should revert", async () => {
                        const { protocol, signers, rocketPool } = await loadFixture(protocolFixture);
                        const reward = ethers.utils.parseEther("1")
                        const avgTreasuryFee = ethers.utils.parseEther(".9") // 90%
                        const avgOperatorsFee = ethers.utils.parseEther(".9") // 90%

                        expect(await ethers.provider.getBalance(protocol.assetRouter.address)).equals(0);

                        // simulate reward sent to asset router
                        await protocol.assetRouter.connect(signers.protocolSigner).openGate();
                        await signers.ethWhale.sendTransaction({
                            to: protocol.assetRouter.address,
                            value: reward.mul(10)
                        })
                        await protocol.assetRouter.connect(signers.protocolSigner).closeGate();

                        expect(await ethers.provider.getBalance(protocol.assetRouter.address)).equals(reward.mul(10));
                        expect(await ethers.provider.getBalance(protocol.yieldDistributor.address)).equals(0);
                        expect(await protocol.assetRouter.balanceEthAndWeth()).equals(0);

                        const expectedTreasuryPortion = reward.mul(avgTreasuryFee).div(ethers.utils.parseEther("1"))
                        const expectedOperatorPortion = reward.mul(avgOperatorsFee).div(ethers.utils.parseEther("1"))

                        // expect the community rewards underflow to cause revert 
                        await expect(protocol.assetRouter.connect(signers.protocolSigner).onEthRewardsReceived(reward, avgTreasuryFee, avgOperatorsFee, true)).to.be.revertedWithPanic('0x11')

                    })
                })
            })
        })

        describe("When rewards are 0", async () => {

            it("does nothing", async () => {
                const { protocol, signers, rocketPool } = await loadFixture(protocolFixture);
                const reward = ethers.utils.parseEther("0")
                const avgTreasuryFee = ethers.utils.parseEther(".6") // 50%
                const avgOperatorsFee = ethers.utils.parseEther(".4") // 50%

                expect(await ethers.provider.getBalance(protocol.assetRouter.address)).equals(0);

                // simulate reward sent to asset router
                await protocol.assetRouter.connect(signers.protocolSigner).openGate();
                await signers.ethWhale.sendTransaction({
                    to: protocol.assetRouter.address,
                    value: reward
                })
                await protocol.assetRouter.connect(signers.protocolSigner).closeGate();

                expect(await ethers.provider.getBalance(protocol.assetRouter.address)).equals(reward);
                expect(await ethers.provider.getBalance(protocol.yieldDistributor.address)).equals(0);
                const initialBalanceTreasury = await ethers.provider.getBalance(await protocol.directory.getTreasuryAddress());
                expect(await protocol.assetRouter.balanceEthAndWeth()).equals(0);

                const expectedTreasuryPortion = 0
                const expectedOperatorPortion = 0
                const expectedCommunityPortion = 0

                await protocol.assetRouter.connect(signers.protocolSigner).onEthRewardsReceived(reward, avgTreasuryFee, avgOperatorsFee, true)
                const finalBalanceTreasury = await ethers.provider.getBalance(await protocol.directory.getTreasuryAddress());

                expect(finalBalanceTreasury.sub(initialBalanceTreasury)).equals(expectedTreasuryPortion);
                expect(await ethers.provider.getBalance(protocol.yieldDistributor.address)).equals(expectedOperatorPortion);
                expect(await ethers.provider.getBalance(protocol.assetRouter.address)).equals(expectedCommunityPortion);
                expect(await protocol.assetRouter.balanceEthAndWeth()).equals(expectedCommunityPortion);

            })

        })

        describe("When rewards are negative", async () => {

            it("should revert", async () => {
            const { protocol, signers, rocketPool } = await loadFixture(protocolFixture);
            const reward = ethers.utils.parseEther("1").mul(-1);
            const avgTreasuryFee = ethers.utils.parseEther(".6") // 50%
            const avgOperatorsFee = ethers.utils.parseEther(".4") // 50%

            expect(await ethers.provider.getBalance(protocol.assetRouter.address)).equals(0);

            // simulate reward sent to asset router
            await protocol.assetRouter.connect(signers.protocolSigner).openGate();
            await signers.ethWhale.sendTransaction({
                to: protocol.assetRouter.address,
                value: reward.mul(-1)
            })
            await protocol.assetRouter.connect(signers.protocolSigner).closeGate();

<<<<<<< HEAD
            await expect(protocol.assetRouter.connect(signers.protocolSigner).onEthRewardsReceived(reward, avgTreasuryFee, avgOperatorsFee, true)).to.be.reverted;
=======
            await expect(protocol.assetRouter.connect(signers.protocolSigner).onEthRewardsReceived(reward, avgTreasuryFee, avgOperatorsFee, true)).to.be.rejected;
>>>>>>> 9f0b8e5d
            })
        })
    })
})<|MERGE_RESOLUTION|>--- conflicted
+++ resolved
@@ -105,11 +105,7 @@
                             { avgTreasuryFeeRaw: 1, avgOperatorsFeeRaw: 0, },
                             { avgTreasuryFeeRaw: 0, avgOperatorsFeeRaw: 1, }
                         ].forEach((params: ParamsType) => {
-<<<<<<< HEAD
-                            it(`should increase balanceEthAndWeth & call onIncreaseOracleError: avgTreasuryFee=${params.avgTreasuryFeeRaw}, avgOperatorsFee=${params.avgOperatorsFeeRaw}`, async () => {
-=======
                             it(`should increase balanceEthAndWeth & not call onIncreaseOracleError: avgTreasuryFee=${params.avgTreasuryFeeRaw}, avgOperatorsFee=${params.avgOperatorsFeeRaw}`, async () => {
->>>>>>> 9f0b8e5d
                                 const { protocol, signers, rocketPool } = await loadFixture(protocolFixture);
                                 const reward = ethers.utils.parseEther("1")
                                 const avgTreasuryFee = ethers.utils.parseEther(`${params.avgTreasuryFeeRaw}`) // 50%
@@ -243,11 +239,7 @@
             })
             await protocol.assetRouter.connect(signers.protocolSigner).closeGate();
 
-<<<<<<< HEAD
-            await expect(protocol.assetRouter.connect(signers.protocolSigner).onEthRewardsReceived(reward, avgTreasuryFee, avgOperatorsFee, true)).to.be.reverted;
-=======
             await expect(protocol.assetRouter.connect(signers.protocolSigner).onEthRewardsReceived(reward, avgTreasuryFee, avgOperatorsFee, true)).to.be.rejected;
->>>>>>> 9f0b8e5d
             })
         })
     })
