import { expect } from "chai";
import { ethers, upgrades, hardhatArguments } from "hardhat";
import { loadFixture } from "@nomicfoundation/hardhat-network-helpers";
import { protocolFixture } from "../test";

describe("Yield Accrual", function () {
    describe("When sender is not protocol", async () => {
        it("should revert", async () => {

            const { protocol, signers, rocketPool } = await loadFixture(protocolFixture);

            await expect(protocol.operatorDistributor.connect(signers.random5).onEthRewardsReceived(6, 6, 6, true)).to.be.revertedWith("Can only be called by Protocol!");
        })
    })

    describe("When sender is protocol", async () => {
        describe("When rewards are positive", async () => {
            describe("When insufficient balance", async () => {
                describe("When there is not enough eth in Asset Router for avgTreasuryFee", async () => {
                    it("should revert", async () => {
                        const { protocol, signers, rocketPool } = await loadFixture(protocolFixture);
                        const reward = ethers.utils.parseEther("1")
                        const avgTreasuryFee = ethers.utils.parseEther("1")
                        const avgOperatorsFee = ethers.utils.parseEther("0")
                        await expect(protocol.operatorDistributor.connect(signers.protocolSigner).onEthRewardsReceived(reward, avgTreasuryFee, avgOperatorsFee, true)).to.be.revertedWith("Transfer to treasury failed");
                    })
                })

                describe("When there is not enough eth in Asset Router for avgOperatorsFee", async () => {
                    it("should revert", async () => {
                        const { protocol, signers, rocketPool } = await loadFixture(protocolFixture);
                        const reward = ethers.utils.parseEther("1")
                        const avgTreasuryFee = ethers.utils.parseEther("0")
                        const avgOperatorsFee = ethers.utils.parseEther("1")
<<<<<<< HEAD
                        await expect(protocol.operatorDistributor.connect(signers.protocolSigner).onEthRewardsReceived(reward, avgTreasuryFee, avgOperatorsFee, true)).to.be.revertedWith("Transfer to yield distributor failed");
=======
                        await expect(protocol.operatorDistributor.connect(signers.protocolSigner).onEthRewardsReceived(reward, avgTreasuryFee, avgOperatorsFee, true)).to.be.revertedWith("Transfer to operator fee address failed");
>>>>>>> 882bd247
                    })
                })
            })

            describe("When sufficent balance", async () => {

                describe("When oracle error is true", async () => {
                    describe("When community rewards are positive", async () => {
                        type ParamsType = { avgTreasuryFeeRaw: number; avgOperatorsFeeRaw: number; };
                        [
                            { avgTreasuryFeeRaw: .6, avgOperatorsFeeRaw: .4, },
                            { avgTreasuryFeeRaw: .1, avgOperatorsFeeRaw: .1, },
                            { avgTreasuryFeeRaw: .5, avgOperatorsFeeRaw: .4, },
                            { avgTreasuryFeeRaw: .99, avgOperatorsFeeRaw: .01, },
                            { avgTreasuryFeeRaw: .99999, avgOperatorsFeeRaw: .00001, },
                            { avgTreasuryFeeRaw: 1, avgOperatorsFeeRaw: 0, },
                            { avgTreasuryFeeRaw: 0, avgOperatorsFeeRaw: 1, }
                        ].forEach((params: ParamsType) => {
                            it(`should increase balance & call onIncreaseOracleError: avgTreasuryFee=${params.avgTreasuryFeeRaw}, avgOperatorsFee=${params.avgOperatorsFeeRaw}`, async () => {
                                const { protocol, signers, rocketPool } = await loadFixture(protocolFixture);
                                const reward = ethers.utils.parseEther("1")
                                const avgTreasuryFee = ethers.utils.parseEther(`${params.avgTreasuryFeeRaw}`) // 50%
                                const avgOperatorsFee = ethers.utils.parseEther(`${params.avgOperatorsFeeRaw}`) // 50%

                                expect(await ethers.provider.getBalance(protocol.operatorDistributor.address)).equals(0);

                                // simulate reward sent to operatorDistributor
                                await signers.random.sendTransaction({
                                    to: protocol.operatorDistributor.address,
                                    value: reward
                                })

                                expect(await ethers.provider.getBalance(protocol.operatorDistributor.address)).equals(reward);
                                expect(await ethers.provider.getBalance(protocol.yieldDistributor.address)).equals(0);
                                expect(await protocol.wETH.balanceOf(protocol.operatorDistributor.address)).equals(0);

                                const expectedTreasuryPortion = reward.mul(avgTreasuryFee).div(ethers.utils.parseEther("1"))
                                const expectedOperatorPortion = reward.mul(avgOperatorsFee).div(ethers.utils.parseEther("1"))
                                const expectedCommunityPortion = reward.sub(expectedTreasuryPortion.add(expectedOperatorPortion));

                                const tx = await protocol.operatorDistributor.connect(signers.protocolSigner).onEthRewardsReceived(reward, avgTreasuryFee, avgOperatorsFee, true)
                                const receipt = await tx.wait();
                                const block = receipt.blockNumber;

                                const initialBalanceTreasury = await ethers.provider.getBalance(await protocol.directory.getTreasuryAddress(), block - 1);
                                const finalBalanceTreasury = await ethers.provider.getBalance(await protocol.directory.getTreasuryAddress(), block);

                                expect(finalBalanceTreasury.sub(initialBalanceTreasury)).equals(expectedTreasuryPortion);
                                expect(await ethers.provider.getBalance(protocol.yieldDistributor.address)).equals(expectedOperatorPortion);
                                expect(await ethers.provider.getBalance(protocol.operatorDistributor.address)).equals(expectedCommunityPortion);
                                //expect(await protocol.wETH.balanceOf(protocol.operatorDistributor.address)).equals(expectedCommunityPortion);
                                expect(await protocol.operatorDistributor.oracleError()).equals(expectedCommunityPortion);
                            })
                        })
                    })

                })

                describe("When oracle error is false", async () => {
                    describe("When community rewards are positive", async () => {
                        type ParamsType = { avgTreasuryFeeRaw: number; avgOperatorsFeeRaw: number; };
                        [
                            { avgTreasuryFeeRaw: .6, avgOperatorsFeeRaw: .4, },
                            { avgTreasuryFeeRaw: .1, avgOperatorsFeeRaw: .1, },
                            { avgTreasuryFeeRaw: .5, avgOperatorsFeeRaw: .4, },
                            { avgTreasuryFeeRaw: .99, avgOperatorsFeeRaw: .01, },
                            { avgTreasuryFeeRaw: .99999, avgOperatorsFeeRaw: .00001, },
                            { avgTreasuryFeeRaw: 1, avgOperatorsFeeRaw: 0, },
                            { avgTreasuryFeeRaw: 0, avgOperatorsFeeRaw: 1, }
                        ].forEach((params: ParamsType) => {
                            it(`should increase balanceEthAndWeth & not call onIncreaseOracleError: avgTreasuryFee=${params.avgTreasuryFeeRaw}, avgOperatorsFee=${params.avgOperatorsFeeRaw}`, async () => {
                                const { protocol, signers, rocketPool } = await loadFixture(protocolFixture);
                                const reward = ethers.utils.parseEther("1")
                                const avgTreasuryFee = ethers.utils.parseEther(`${params.avgTreasuryFeeRaw}`) // 50%
                                const avgOperatorsFee = ethers.utils.parseEther(`${params.avgOperatorsFeeRaw}`) // 50%

                                expect(await ethers.provider.getBalance(protocol.operatorDistributor.address)).equals(0);

                                // simulate reward sent to asset router
                                await signers.random.sendTransaction({
                                    to: protocol.operatorDistributor.address,
                                    value: reward
                                })

                                expect(await ethers.provider.getBalance(protocol.operatorDistributor.address)).equals(reward);
                                expect(await ethers.provider.getBalance(protocol.yieldDistributor.address)).equals(0);

                                const expectedTreasuryPortion = reward.mul(avgTreasuryFee).div(ethers.utils.parseEther("1"))
                                const expectedOperatorPortion = reward.mul(avgOperatorsFee).div(ethers.utils.parseEther("1"))
                                const expectedCommunityPortion = reward.sub(expectedTreasuryPortion.add(expectedOperatorPortion));

                                const tx = await protocol.operatorDistributor.connect(signers.protocolSigner).onEthRewardsReceived(reward, avgTreasuryFee, avgOperatorsFee, false)
                                const receipt = await tx.wait();
                                const block = receipt.blockNumber;

                                const initialBalanceTreasury = await ethers.provider.getBalance(await protocol.directory.getTreasuryAddress(), block - 1);
                                const finalBalanceTreasury = await ethers.provider.getBalance(await protocol.directory.getTreasuryAddress(), block);
                                const initialOracleError = await protocol.operatorDistributor.oracleError({blockTag: block - 1});
                                const finalOracleError = await protocol.operatorDistributor.oracleError({blockTag: block});


                                expect(finalBalanceTreasury.sub(initialBalanceTreasury)).equals(expectedTreasuryPortion);
                                expect(await ethers.provider.getBalance(protocol.yieldDistributor.address)).equals(expectedOperatorPortion);
                                expect(await ethers.provider.getBalance(protocol.operatorDistributor.address)).equals(expectedCommunityPortion);
                                expect(initialOracleError).equals(finalOracleError);
                            })
                        })
                    })

                })

                describe("When community rewards are negative", async () => {
                    it("should revert", async () => {
                        const { protocol, signers, rocketPool } = await loadFixture(protocolFixture);
                        const reward = ethers.utils.parseEther("1")
                        const avgTreasuryFee = ethers.utils.parseEther(".9") // 90%
                        const avgOperatorsFee = ethers.utils.parseEther(".9") // 90%

                        expect(await ethers.provider.getBalance(protocol.operatorDistributor.address)).equals(0);

                        // simulate reward sent to asset router
                        await signers.ethWhale.sendTransaction({
                            to: protocol.operatorDistributor.address,
                            value: reward.mul(10)
                        })

                        expect(await ethers.provider.getBalance(protocol.operatorDistributor.address)).equals(reward.mul(10));
                        expect(await ethers.provider.getBalance(protocol.yieldDistributor.address)).equals(0);

                        const expectedTreasuryPortion = reward.mul(avgTreasuryFee).div(ethers.utils.parseEther("1"))
                        const expectedOperatorPortion = reward.mul(avgOperatorsFee).div(ethers.utils.parseEther("1"))

                        // expect the community rewards underflow to cause revert 
                        await expect(protocol.operatorDistributor.connect(signers.protocolSigner).onEthRewardsReceived(reward, avgTreasuryFee, avgOperatorsFee, true)).to.be.revertedWithPanic('0x11')

                    })
                })
            })
        })

        describe("When rewards are 0", async () => {

            it("does nothing", async () => {
                const { protocol, signers, rocketPool } = await loadFixture(protocolFixture);
                const reward = ethers.utils.parseEther("0")
                const avgTreasuryFee = ethers.utils.parseEther(".6") // 50%
                const avgOperatorsFee = ethers.utils.parseEther(".4") // 50%

                expect(await ethers.provider.getBalance(protocol.operatorDistributor.address)).equals(0);

                // simulate reward sent to asset router
                await signers.ethWhale.sendTransaction({
                    to: protocol.operatorDistributor.address,
                    value: reward
                })

                expect(await ethers.provider.getBalance(protocol.operatorDistributor.address)).equals(reward);
                expect(await ethers.provider.getBalance(protocol.yieldDistributor.address)).equals(0);
                const initialBalanceTreasury = await ethers.provider.getBalance(await protocol.directory.getTreasuryAddress());

                const expectedTreasuryPortion = 0
                const expectedOperatorPortion = 0
                const expectedCommunityPortion = 0

                await protocol.operatorDistributor.connect(signers.protocolSigner).onEthRewardsReceived(reward, avgTreasuryFee, avgOperatorsFee, true)
                const finalBalanceTreasury = await ethers.provider.getBalance(await protocol.directory.getTreasuryAddress());

                expect(finalBalanceTreasury.sub(initialBalanceTreasury)).equals(expectedTreasuryPortion);
                expect(await ethers.provider.getBalance(protocol.yieldDistributor.address)).equals(expectedOperatorPortion);
                expect(await ethers.provider.getBalance(protocol.operatorDistributor.address)).equals(expectedCommunityPortion);
            })

        })

        describe("When rewards are negative", async () => {

            it("should revert", async () => {
            const { protocol, signers, rocketPool } = await loadFixture(protocolFixture);
            const reward = ethers.utils.parseEther("1").mul(-1);
            const avgTreasuryFee = ethers.utils.parseEther(".6") // 50%
            const avgOperatorsFee = ethers.utils.parseEther(".4") // 50%

            expect(await ethers.provider.getBalance(protocol.operatorDistributor.address)).equals(0);

            // simulate reward sent to asset router
            await signers.ethWhale.sendTransaction({
                to: protocol.operatorDistributor.address,
                value: reward.mul(-1)
            })

            await expect(protocol.operatorDistributor.connect(signers.protocolSigner).onEthRewardsReceived(reward, avgTreasuryFee, avgOperatorsFee, true)).to.be.rejected;
            })
        })
    })
})<|MERGE_RESOLUTION|>--- conflicted
+++ resolved
@@ -32,11 +32,7 @@
                         const reward = ethers.utils.parseEther("1")
                         const avgTreasuryFee = ethers.utils.parseEther("0")
                         const avgOperatorsFee = ethers.utils.parseEther("1")
-<<<<<<< HEAD
-                        await expect(protocol.operatorDistributor.connect(signers.protocolSigner).onEthRewardsReceived(reward, avgTreasuryFee, avgOperatorsFee, true)).to.be.revertedWith("Transfer to yield distributor failed");
-=======
                         await expect(protocol.operatorDistributor.connect(signers.protocolSigner).onEthRewardsReceived(reward, avgTreasuryFee, avgOperatorsFee, true)).to.be.revertedWith("Transfer to operator fee address failed");
->>>>>>> 882bd247
                     })
                 })
             })
