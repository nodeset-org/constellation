import { expect } from "chai";
import { ethers, network } from "hardhat";
import { loadFixture } from "@nomicfoundation/hardhat-network-helpers"
import { getAllAddresses, protocolFixture, SetupData } from "../test";
import { BigNumber as BN } from "ethers";
import { Protocol } from "../test";
import { Signers } from "../test";
import { RocketPool } from "../test";
import { IERC20, IMinipool__factory, MockMinipool, MockMinipool__factory, MockRocketNodeManager, WETHVault, RPLVault, IWETH, RocketMinipoolInterface } from "../../typechain-types";
import { OperatorStruct } from "../protocol-types/types";
import { deployRPMinipool, registerNewValidator, expectNumberE18ToBeApproximately, prepareOperatorDistributionContract, printBalances, printObjectBalances, printObjectTokenBalances, printTokenBalances, assertAddOperator, deployMinipool, increaseEVMTime } from "../utils/utils";
import { generateDepositDataForStake } from "../rocketpool/_helpers/minipool";


describe("Node Operator Onboarding", function () {

    let setupData: SetupData;
    let protocol: Protocol;
    let signers: Signers;
    let rocketPool: RocketPool;
    let minipoolAddress: string;

    let xrETH: WETHVault;
    let xRPL: RPLVault;
    let rpl: IERC20;
    let weth: IWETH;

    const bondValue = ethers.utils.parseEther("8");

    before(async function () {
        setupData = await protocolFixture();

        protocol = setupData.protocol;
        signers = setupData.signers;
        rocketPool = setupData.rocketPool;

        await rocketPool.rplContract.connect(signers.rplWhale).transfer(signers.hyperdriver.address, ethers.utils.parseEther("100"));

        xrETH = protocol.vCWETH;
        xRPL = protocol.vCRPL;
        weth = protocol.wETH;
        rpl = await ethers.getContractAt("@openzeppelin/contracts/token/ERC20/IERC20.sol:IERC20", await protocol.directory.getRPLAddress()) as IERC20;

    });

    it("admin needs to kyc the node operator and register them in the whitelist", async function () {
        await assertAddOperator(setupData, signers.hyperdriver);
    });

    it("node operator creates minipool via creating validator account", async function () {
        console.log("operator flow minipoolAddress fda:,", minipoolAddress);

        //await assertAddOperator(setupData, signers.hyperdriver);

        // now we must create a minipool via super node
        console.log("===FIRST HASSUFFICIENTLIQUIDITY===");
        expect(await protocol.superNode.hasSufficientLiquidity(bondValue)).equals(false);
        console.log("===PREPARE OPERATOR DISTRIBUTOR===");
        await prepareOperatorDistributionContract(setupData, 1);
        console.log('ETH balance of OD', await ethers.provider.getBalance(protocol.operatorDistributor.address));
        console.log('RPL balance of OD', await rocketPool.rplContract.balanceOf(protocol.operatorDistributor.address));
        console.log("===SECOND HASSUFFICIENTLIQUIDITY===");
        expect(await protocol.superNode.hasSufficientLiquidity(bondValue)).equals(true);

        console.log("is this f-ing thing null?", signers.hyperdriver.address)
        //expect(await protocol.superNode.subNodeOperatorHasMinipool(signers.hyperdriver.address)).equals(false);
        console.log("operator flow minipoolAddress adf:,", minipoolAddress);
        expect(await protocol.superNode.getTotalEthStaked()).equals(BigInt(0));
        expect(await protocol.superNode.getTotalEthMatched()).equals(BigInt(0));
        console.log('OD ETH balance: ', ethers.provider.getBalance(setupData.protocol.operatorDistributor.address));
        console.log('OD RPL balance: ', setupData.rocketPool.rplContract.balanceOf(setupData.protocol.operatorDistributor.address));
        minipoolAddress = await deployMinipool(setupData, bondValue, signers.hyperdriver.address);
        console.log("operator flow minipoolAddress", minipoolAddress);

        // Assuming signers.hyperdriver.address and minipoolAddress are defined
        const hyperdriverAddress = ethers.utils.getAddress(signers.hyperdriver.address);
        const minipoolFormatAddress = ethers.utils.getAddress(minipoolAddress);

        // Check if the subNodeOperator has the minipool
        expect((await protocol.superNode.minipoolData(minipoolFormatAddress)).subNodeOperator).to.equal(hyperdriverAddress);
    });

    // continue debugging staking ops, why would staking fail here?
    it("sub node operator 'hyperdriver' decides to begin staking process", async () => {
        await setupData.rocketPool.rocketDepositPoolContract.deposit({
            value: ethers.utils.parseEther("32")
        })
        await setupData.rocketPool.rocketDepositPoolContract.assignDeposits();

        await increaseEVMTime(60 * 60 * 24 * 7 * 32);

        const depositDataStake = await generateDepositDataForStake(minipoolAddress);

        await protocol.superNode.connect(signers.hyperdriver).stake(depositDataStake.depositData.signature, depositDataStake.depositDataRoot, minipoolAddress);
    })

    it("eth whale supplies Constellation vaults with eth and rpl", async function () {
        // ethWhale gets shares of xrETH
        const initialBalance = await weth.balanceOf(protocol.operatorDistributor.address);
        await protocol.wETH.connect(signers.ethWhale).deposit({ value: ethers.utils.parseEther("100") });
        await protocol.wETH.connect(signers.ethWhale).approve(protocol.vCWETH.address, ethers.utils.parseEther("100"));
        await protocol.vCWETH.connect(signers.ethWhale).deposit(ethers.utils.parseEther("100"), signers.ethWhale.address);
        const expectedAmountInDP = ethers.utils.parseEther("0"); // should be zero bc funds always get swept and rebalanced during deposit
        const actualAmountInDP = (await weth.balanceOf(protocol.operatorDistributor.address)).sub(initialBalance);
        expectNumberE18ToBeApproximately(actualAmountInDP, expectedAmountInDP, 0.05);
        const intialBalanceRpl = await protocol.vCRPL.totalAssets();
        await rocketPool.rplContract.connect(signers.rplWhale).approve(protocol.vCRPL.address, ethers.utils.parseEther("100"));
        await protocol.vCRPL.connect(signers.rplWhale).deposit(ethers.utils.parseEther("100"), signers.rplWhale.address);
        const expectedRplInDP = ethers.utils.parseEther("100");
        const actualRplInDP = (await protocol.vCRPL.totalAssets()).sub(intialBalanceRpl);
        //expectNumberE18ToBeApproximately(actualRplInDP, expectedRplInDP, 0.1); // ooof, lets get this estimate down to 0.001%
    });

    it("oracle update increases yield appropriately", async function () {

        // push down coverage ratio
        await rocketPool.rplContract.connect(signers.rplWhale).transfer(signers.hyperdriver.address, ethers.utils.parseEther("200"));
        await rocketPool.rplContract.connect(signers.hyperdriver).approve(protocol.vCRPL.address, ethers.utils.parseEther("200"));
        await protocol.vCRPL.connect(signers.hyperdriver).deposit(ethers.utils.parseEther("200"), signers.hyperdriver.address);
        
        // deposit into protocol
        console.log("trying to deposit...");
        await protocol.wETH.connect(signers.ethWhale).deposit({ value: ethers.utils.parseEther("100") });
        await protocol.wETH.connect(signers.ethWhale).approve(protocol.vCWETH.address, ethers.utils.parseEther("100"));
        console.log("trying to deposit...");
        console.log("maxWethRplRatio", await protocol.vCWETH.maxWethRplRatio())
        console.log("tvlRatioEthRpl(assets, true)", await protocol.vCWETH.tvlRatioEthRpl(ethers.utils.parseEther("100"), true))
        await protocol.vCWETH.connect(signers.ethWhale).deposit(ethers.utils.parseEther("100"), signers.ethWhale.address);
        console.log("done trying to deposit...");
        
        const timestamp = (await ethers.provider.getBlock(await ethers.provider.getBlockNumber())).timestamp
        const network = await ethers.provider.getNetwork();
        const chainId = network.chainId;
        const newTotalYield = ethers.utils.parseEther("3");
        const currentOracleError = await protocol.operatorDistributor.oracleError();
        const sigData = { newTotalYieldAccrued: newTotalYield, expectedOracleError: currentOracleError, timeStamp: timestamp };
        const messageHash = ethers.utils.solidityKeccak256(["int256", "uint256", "uint256", "address", "uint256"], [newTotalYield, currentOracleError, timestamp, protocol.oracle.address, chainId]);
        const signature = await signers.admin.signMessage(ethers.utils.arrayify(messageHash));
        // accrue yield via oracle
        await protocol.oracle.connect(signers.admin).setTotalYieldAccrued(signature, sigData)

        console.log("total supply of shares")
        console.log(await protocol.vCWETH.totalSupply())
        console.log('max redeem', await protocol.vCWETH.maxRedeem(signers.ethWhale.address));
        console.log('WETHVault total assets',await protocol.vCWETH.totalAssets())
        console.log('xrETH balance of depositor',await protocol.vCWETH.balanceOf(signers.ethWhale.address));
        console.log('WETH balance of WETHVault', await protocol.wETH.balanceOf(protocol.vCWETH.address));
        console.log('ETHER balance of WETHVault', await ethers.provider.getBalance(protocol.vCWETH.address));
        console.log('xrETH/ETH value',await ethers.utils.formatEther(await protocol.vCWETH.convertToAssets(ethers.utils.parseEther("1"))));
        console.log("balance of deposit pool / opd")
        console.log(await protocol.wETH.balanceOf(protocol.operatorDistributor.address));
        console.log(await protocol.wETH.balanceOf(protocol.operatorDistributor.address));

        console.log('liquidity reserve percent for WETHVault', await protocol.vCWETH.liquidityReservePercent());

        const tx = await protocol.vCWETH.connect(signers.ethWhale).redeem(ethers.utils.parseEther("1"), signers.ethWhale.address, signers.ethWhale.address);
        const receipt = await tx.wait();
        const { events } = receipt;
        if (events) {
            for (let i = 0; i < events.length; i++) {
                if (events[i].event?.includes("Capital")) {
                    expectNumberE18ToBeApproximately(events[i].args?.amount, ethers.utils.parseEther("0.7246"), 0.01);
                }
            }
        }
    });

    it("someone calls for yield distribution", async function () {

        const xrETHBalancesBefore = [];
        const xRPLBalancesBefore = [];

        const ETHbalancesBefore = [];
        const RPLbalancesBefore = [];

        const allAddresses = getAllAddresses(signers, protocol, rocketPool);

        for (let i = 0; i < allAddresses.length; i++) {
            xrETHBalancesBefore.push(allAddresses[i].name + " - " + await protocol.vCWETH.balanceOf(allAddresses[i].address));
            xRPLBalancesBefore.push(allAddresses[i].name + " - " + await protocol.vCRPL.balanceOf(allAddresses[i].address));
            ETHbalancesBefore.push(allAddresses[i].name + " - " + await ethers.provider.getBalance(allAddresses[i].address));
            RPLbalancesBefore.push(allAddresses[i].name + " - " + await rocketPool.rplContract.balanceOf(allAddresses[i].address));
        }

        registerNewValidator(setupData, [signers.hyperdriver]);

<<<<<<< HEAD
        //await ethers.connect(setupData.signers.ethWhale).transfer(, ethers.utils.parseEther("1"))l

        await protocol.yieldDistributor.connect(signers.admin).finalizeInterval();

        const currentInterval = (await protocol.yieldDistributor.currentInterval()).sub(1);

        console.log(await protocol.yieldDistributor.getIntervals())



        const tx = await protocol.yieldDistributor.connect(signers.random).harvest(signers.hyperdriver.address, 0, currentInterval);
        const receipt = await tx.wait();
        const { events } = receipt;
        if (events) {
            for (let i = 0; i < events.length; i++) {
                if (events[i].event?.includes("RewardDistributed")) {
                    console.log("RewardDistributed")
                    console.log(events[i].args)
                }
            }
        }

        console.log("vault eth balance: ", ethers.utils.formatEther(await ethers.provider.getBalance(protocol.operatorDistributor.address)));
        console.log("vault rpl balance: ", ethers.utils.formatEther(await rocketPool.rplContract.balanceOf(protocol.operatorDistributor.address)));
=======
        console.log("vault eth balance: ", ethers.utils.formatEther(await ethers.provider.getBalance(protocol.assetRouter.address)));
        console.log("vault rpl balance: ", ethers.utils.formatEther(await rocketPool.rplContract.balanceOf(protocol.assetRouter.address)));
>>>>>>> b05bd9c2
        console.log("operator distribution pool eth balance: ", ethers.utils.formatEther(await ethers.provider.getBalance(protocol.operatorDistributor.address)));
        console.log("operator distribution pool rpl balance: ", ethers.utils.formatEther(await rocketPool.rplContract.balanceOf(protocol.operatorDistributor.address)));

        const xrETHBalancesAfter = [];
        const xRPLBalancesAfter = [];
        const ETHbalancesAfter = [];
        const RPLbalancesAfter = [];

        for (let i = 0; i < allAddresses.length; i++) {
            xrETHBalancesAfter.push(allAddresses[i].name + " - " + await protocol.vCWETH.balanceOf(allAddresses[i].address));
            xRPLBalancesAfter.push(allAddresses[i].name + " - " + await protocol.vCRPL.balanceOf(allAddresses[i].address));
            ETHbalancesAfter.push(allAddresses[i].name + " - " + await ethers.provider.getBalance(allAddresses[i].address));
            RPLbalancesAfter.push(allAddresses[i].name + " - " + await rocketPool.rplContract.balanceOf(allAddresses[i].address));
        }

        // print before - after balances if delta is not 0
        console.log("printing delta balances")
        for (let i = 0; i < allAddresses.length; i++) {
            if (xrETHBalancesBefore[i] != xrETHBalancesAfter[i]) {
                console.log("xrETH balance before: ", xrETHBalancesBefore[i]);
                console.log("xrETH balance after: ", xrETHBalancesAfter[i]);
            }
            if (xRPLBalancesBefore[i] != xRPLBalancesAfter[i]) {
                console.log("xRPL balance before: ", xRPLBalancesBefore[i]);
                console.log("xRPL balance after: ", xRPLBalancesAfter[i]);
            }
            if (ETHbalancesBefore[i] != ETHbalancesAfter[i]) {
                console.log("ETH balance before: ", ETHbalancesBefore[i]);
                console.log("ETH balance after: ", ETHbalancesAfter[i]);
            }
            if (RPLbalancesBefore[i] != RPLbalancesAfter[i]) {
                console.log("RPL balance before: ", RPLbalancesBefore[i]);
                console.log("RPL balance after: ", RPLbalancesAfter[i]);
            }
        }
    });

    it("sub node operator 'hyperdriver' decides to begin staking process again...", async () => {
        await setupData.rocketPool.rocketDepositPoolContract.deposit({
            value: ethers.utils.parseEther("32")
        })
        await setupData.rocketPool.rocketDepositPoolContract.assignDeposits();

        await increaseEVMTime(60 * 60 * 24 * 7 * 32);
        const depositDataStake = await generateDepositDataForStake(minipoolAddress);
        await expect(protocol.superNode.connect(signers.hyperdriver).stake(depositDataStake.depositData.signature, depositDataStake.depositDataRoot, minipoolAddress)).to.be.revertedWith("The minipool can only begin staking while in prelaunch");
    })
});<|MERGE_RESOLUTION|>--- conflicted
+++ resolved
@@ -165,91 +165,6 @@
         }
     });
 
-    it("someone calls for yield distribution", async function () {
-
-        const xrETHBalancesBefore = [];
-        const xRPLBalancesBefore = [];
-
-        const ETHbalancesBefore = [];
-        const RPLbalancesBefore = [];
-
-        const allAddresses = getAllAddresses(signers, protocol, rocketPool);
-
-        for (let i = 0; i < allAddresses.length; i++) {
-            xrETHBalancesBefore.push(allAddresses[i].name + " - " + await protocol.vCWETH.balanceOf(allAddresses[i].address));
-            xRPLBalancesBefore.push(allAddresses[i].name + " - " + await protocol.vCRPL.balanceOf(allAddresses[i].address));
-            ETHbalancesBefore.push(allAddresses[i].name + " - " + await ethers.provider.getBalance(allAddresses[i].address));
-            RPLbalancesBefore.push(allAddresses[i].name + " - " + await rocketPool.rplContract.balanceOf(allAddresses[i].address));
-        }
-
-        registerNewValidator(setupData, [signers.hyperdriver]);
-
-<<<<<<< HEAD
-        //await ethers.connect(setupData.signers.ethWhale).transfer(, ethers.utils.parseEther("1"))l
-
-        await protocol.yieldDistributor.connect(signers.admin).finalizeInterval();
-
-        const currentInterval = (await protocol.yieldDistributor.currentInterval()).sub(1);
-
-        console.log(await protocol.yieldDistributor.getIntervals())
-
-
-
-        const tx = await protocol.yieldDistributor.connect(signers.random).harvest(signers.hyperdriver.address, 0, currentInterval);
-        const receipt = await tx.wait();
-        const { events } = receipt;
-        if (events) {
-            for (let i = 0; i < events.length; i++) {
-                if (events[i].event?.includes("RewardDistributed")) {
-                    console.log("RewardDistributed")
-                    console.log(events[i].args)
-                }
-            }
-        }
-
-        console.log("vault eth balance: ", ethers.utils.formatEther(await ethers.provider.getBalance(protocol.operatorDistributor.address)));
-        console.log("vault rpl balance: ", ethers.utils.formatEther(await rocketPool.rplContract.balanceOf(protocol.operatorDistributor.address)));
-=======
-        console.log("vault eth balance: ", ethers.utils.formatEther(await ethers.provider.getBalance(protocol.assetRouter.address)));
-        console.log("vault rpl balance: ", ethers.utils.formatEther(await rocketPool.rplContract.balanceOf(protocol.assetRouter.address)));
->>>>>>> b05bd9c2
-        console.log("operator distribution pool eth balance: ", ethers.utils.formatEther(await ethers.provider.getBalance(protocol.operatorDistributor.address)));
-        console.log("operator distribution pool rpl balance: ", ethers.utils.formatEther(await rocketPool.rplContract.balanceOf(protocol.operatorDistributor.address)));
-
-        const xrETHBalancesAfter = [];
-        const xRPLBalancesAfter = [];
-        const ETHbalancesAfter = [];
-        const RPLbalancesAfter = [];
-
-        for (let i = 0; i < allAddresses.length; i++) {
-            xrETHBalancesAfter.push(allAddresses[i].name + " - " + await protocol.vCWETH.balanceOf(allAddresses[i].address));
-            xRPLBalancesAfter.push(allAddresses[i].name + " - " + await protocol.vCRPL.balanceOf(allAddresses[i].address));
-            ETHbalancesAfter.push(allAddresses[i].name + " - " + await ethers.provider.getBalance(allAddresses[i].address));
-            RPLbalancesAfter.push(allAddresses[i].name + " - " + await rocketPool.rplContract.balanceOf(allAddresses[i].address));
-        }
-
-        // print before - after balances if delta is not 0
-        console.log("printing delta balances")
-        for (let i = 0; i < allAddresses.length; i++) {
-            if (xrETHBalancesBefore[i] != xrETHBalancesAfter[i]) {
-                console.log("xrETH balance before: ", xrETHBalancesBefore[i]);
-                console.log("xrETH balance after: ", xrETHBalancesAfter[i]);
-            }
-            if (xRPLBalancesBefore[i] != xRPLBalancesAfter[i]) {
-                console.log("xRPL balance before: ", xRPLBalancesBefore[i]);
-                console.log("xRPL balance after: ", xRPLBalancesAfter[i]);
-            }
-            if (ETHbalancesBefore[i] != ETHbalancesAfter[i]) {
-                console.log("ETH balance before: ", ETHbalancesBefore[i]);
-                console.log("ETH balance after: ", ETHbalancesAfter[i]);
-            }
-            if (RPLbalancesBefore[i] != RPLbalancesAfter[i]) {
-                console.log("RPL balance before: ", RPLbalancesBefore[i]);
-                console.log("RPL balance after: ", RPLbalancesAfter[i]);
-            }
-        }
-    });
-
     it("sub node operator 'hyperdriver' decides to begin staking process again...", async () => {
         await setupData.rocketPool.rocketDepositPoolContract.deposit({
             value: ethers.utils.parseEther("32")
