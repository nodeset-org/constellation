--- conflicted
+++ resolved
@@ -109,7 +109,6 @@
                     config.salt,
                 );
 
-<<<<<<< HEAD
                 await expect(
                     protocol.superNode
                 .connect(nodeOperator)
@@ -119,25 +118,10 @@
                     depositDataRoot: config.depositDataRoot,
                     salt: rawSalt,
                     expectedMinipoolAddress: config.expectedMinipoolAddress,
-                    sigGenesisTime: timestamp,
                     sig: sig
                     }, { value: ethers.utils.parseEther('1') }))
                 .to.not.be.reverted;
             });
-=======
-            await expect(
-                protocol.superNode
-            .connect(nodeOperator)
-            .createMinipool({
-                validatorPubkey: config.validatorPubkey,
-                validatorSignature: config.validatorSignature,
-                depositDataRoot: config.depositDataRoot,
-                salt: rawSalt,
-                expectedMinipoolAddress: config.expectedMinipoolAddress,
-                sig: sig
-                }, { value: ethers.utils.parseEther('1') }))
-            .to.not.be.reverted;
->>>>>>> f6212245
         });
     });
 
