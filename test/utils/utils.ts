--- conflicted
+++ resolved
@@ -303,7 +303,6 @@
  * @param subNodeOperators
  */
 export const registerNewValidator = async (setupData: SetupData, subNodeOperators: SignerWithAddress[]) => {
-<<<<<<< HEAD
   const requiredEth = ethers.utils.parseEther('8').mul(subNodeOperators.length);
   if ((await setupData.protocol.operatorDistributor.balanceEth()).lt(requiredEth)) {
     throw new Error(
@@ -314,8 +313,6 @@
     );
   }
 
-=======
->>>>>>> bb2b8ef2
   const { protocol, signers } = setupData;
 
   const bond = await setupData.protocol.superNode.bond();
