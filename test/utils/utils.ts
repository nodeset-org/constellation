--- conflicted
+++ resolved
@@ -313,31 +313,14 @@
     const bond = ethers.utils.parseEther('8');
     const salt = i;
 
-    if (!(await protocol.superNode.hasSufficentLiquidity(bond))) {
+    if (!(await protocol.superNode.hasSufficientLiquidity(bond))) {
       await prepareOperatorDistributionContract(setupData, 2);
     }
-    expect(await protocol.superNode.hasSufficentLiquidity(bond)).equals(true);
-
-<<<<<<< HEAD
-    const { protocol, signers } = setupData;
-
-
-    for (let i = 0; i < subNodeOperators.length; i++) {
-        console.log("setting up node operator %s of %s", i + 1, subNodeOperators.length)
-        const nodeOperator = subNodeOperators[i];
-
-        const bond = ethers.utils.parseEther("8");
-        const salt = i;
-
-        if(!(await protocol.superNode.hasSufficientLiquidity(bond))) {
-            await prepareOperatorDistributionContract(setupData, 2);
-        }
-        expect(await protocol.superNode.hasSufficientLiquidity(bond)).equals(true);
-=======
+    expect(await protocol.superNode.hasSufficientLiquidity(bond)).equals(true);
+
     if (!(await protocol.whitelist.getIsAddressInWhitelist(nodeOperator.address))) {
       await assertAddOperator(setupData, nodeOperator);
     }
->>>>>>> 1f0d84e3
 
     const depositData = await generateDepositData(protocol.superNode.address, salt);
 
@@ -366,8 +349,10 @@
       .connect(nodeOperator)
       .createMinipool(config, timestamp, sig, { value: ethers.utils.parseEther('1') });
 
-    // waits 32 days which could be a problem for other tests
-    await increaseEVMTime(60 * 60 * 24 * 7 * 32);
+        if(!(await protocol.superNode.hasSufficientLiquidity(bond))) {
+            await prepareOperatorDistributionContract(setupData, 2);
+        }
+        expect(await protocol.superNode.hasSufficientLiquidity(bond)).equals(true);
 
     // enter stake mode
     await protocol.superNode.connect(nodeOperator).stake(config.expectedMinipoolAddress);
@@ -505,29 +490,6 @@
 // TODO: Make sure the minimums are actaully met.
 // WARNING: This function does not work as exepcted, WARNING!!! it just sends more eth than required to {::} & RP
 export async function prepareOperatorDistributionContract(setupData: SetupData, numOperators: Number) {
-<<<<<<< HEAD
-    const vweth = setupData.protocol.vCWETH;
-    const depositAmount = ethers.utils.parseEther("8").mul(BigNumber.from(numOperators));
-    const vaultMinimum = await vweth.getRequiredCollateralAfterDeposit(depositAmount);
-
-    // await setupData.protocol.wETH.connect(setupData.signers.ethWhale).deposit({ value: vaultMinimum });
-    // await setupData.protocol.wETH.connect(setupData.signers.ethWhale).approve(setupData.protocol.vCWETH.address, vaultMinimum);
-    // await setupData.protocol.vCWETH.connect(setupData.signers.ethWhale).deposit(vaultMinimum, setupData.signers.ethWhale.address);
-
-    // sends 8 * numOperators eth to operatorDistribution contract * fee split due to fallback usage
-    console.log("REQUIRE COLLAT", vaultMinimum)
-    const requiredEth = depositAmount.add(vaultMinimum).mul(ethers.utils.parseUnits("1.1", 5)).div(ethers.utils.parseUnits("1", 5));
-    console.log("REQUIRE+ETH", requiredEth);
-    await setupData.signers.admin.sendTransaction({
-        to: setupData.protocol.operatorDistributor.address,
-        value: requiredEth
-    });
-    // send eth to the rocketpool deposit contract (mint rETH to signers[0])
-
-
-    const rplRequired = await setupData.protocol.operatorDistributor.calculateRplStakeShortfall(0, requiredEth);
-    await setupData.rocketPool.rplContract.connect(setupData.signers.rplWhale).transfer(setupData.protocol.operatorDistributor.address, rplRequired);
-=======
   const vweth = setupData.protocol.vCWETH;
   const depositAmount = ethers.utils.parseEther('8').mul(BigNumber.from(numOperators));
   const vaultMinimum = await vweth.getRequiredCollateralAfterDeposit(depositAmount);
@@ -549,11 +511,9 @@
   });
   // send eth to the rocketpool deposit contract (mint rETH to signers[0])
 
-  const rplRequried = await setupData.protocol.operatorDistributor.calculateRplStakeShortfall(0, requiredEth);
-  await setupData.rocketPool.rplContract
-    .connect(setupData.signers.rplWhale)
-    .transfer(setupData.protocol.operatorDistributor.address, rplRequried);
->>>>>>> 1f0d84e3
+
+    const rplRequired = await setupData.protocol.operatorDistributor.calculateRplStakeShortfall(0, requiredEth);
+    await setupData.rocketPool.rplContract.connect(setupData.signers.rplWhale).transfer(setupData.protocol.operatorDistributor.address, rplRequired);
 }
 
 export async function getNextContractAddress(signer: SignerWithAddress, offset = 0) {
