import { ethers } from 'hardhat';
import { BigNumber } from 'ethers';
import { expect } from 'chai';
import { Protocol, SetupData, Signers } from '../test';
import { SignerWithAddress } from '@nomiclabs/hardhat-ethers/signers';
import { RocketPool } from '../test';
import { IMinipool, MockMinipool } from '../../typechain-types';
import { createMinipool, generateDepositData, generateDepositDataForStake, getMinipoolMinimumRPLStake } from '../rocketpool/_helpers/minipool';
import { nodeStakeRPL, registerNode } from '../rocketpool/_helpers/node';
import { mintRPL } from '../rocketpool/_helpers/tokens';
import { userDeposit } from '../rocketpool/_helpers/deposit';
import { ContractTransaction } from '@ethersproject/contracts';
import { Contract, EventFilter, utils } from 'ethers';
import seedrandom from 'seedrandom';

// optionally include the names of the accounts
export const printBalances = async (accounts: string[], opts: any = {}) => {
  const { names = [] } = opts;
  for (let i = 0; i < accounts.length; i++) {
    console.log(
      `Balance: ${ethers.utils.formatEther(await ethers.provider.getBalance(accounts[i]))} at ${names.length > 0 ? names[i] : accounts[i]
      }`
    );
  }
};


export function computeKeccak256FromBytes32(bytes32String: string): string {
  // Computing the keccak256 hash directly from the Bytes32 string
  const hash = ethers.utils.keccak256(bytes32String);
  return hash;
}

export const printTokenBalances = async (accounts: string[], token: string, opts: any = {}) => {
  const { names = [] } = opts;
  const weth = await ethers.getContractAt('IWETH', token);
  for (let i = 0; i < accounts.length; i++) {
    console.log(
      `Token Balance: ${ethers.utils.formatEther(await weth.balanceOf(accounts[i]))} at ${names.length > 0 ? names[i] : accounts[i]
      }`
    );
  }
};

// given an object containing other objects that have addresses, print the balances of each address and the name of the object the address belongs to
export const printObjectBalances = async (obj: any) => {
  for (const key in obj) {
    await printBalances([obj[key].address], { names: [key] });
  }
};

export const printObjectTokenBalances = async (obj: any, tokenAddr: string) => {
  for (const key in obj) {
    await printTokenBalances([obj[key].address], tokenAddr, { names: [key] });
  }
};

// acceptableErrorMargin is a number between 0 and 1 to indicate the percentage of error that is acceptable
export const expectNumberE18ToBeApproximately = (
  actualBig: BigNumber,
  expectedBig: BigNumber,
  accpetableErrorMargin: number
) => {
  const actual = Number(ethers.utils.formatEther(actualBig));
  const expected = Number(ethers.utils.formatEther(expectedBig));

  const upperBound = expected * (1 + accpetableErrorMargin);
  const lowerBound = expected * (1 - accpetableErrorMargin);
  // handle case where expected is 0
  if (expected === 0) {
    expect(actual).to.be.within(-accpetableErrorMargin, accpetableErrorMargin);
    return;
  }

  expect(actual).to.be.within(lowerBound, upperBound);
};

export const evaluateModel = (x: number, k: number, m: number) => {
  // f(x) = maxValue * (e^(k*(x-1)) - e^-k) / (1 - e^-k)
  // Wow I forgot how easy math is in any other language than solidity, 1 line lol
  return (m * (Math.exp(k * (x - 1)) - Math.exp(-k))) / (1 - Math.exp(-k));
};

export const assertMultipleTransfers = async (
  tx: ContractTransaction,
  expectedTransfers: Array<{ from: string; to: string; value: BigNumber }>
) => {
  // Wait for the transaction to be mined
  const receipt = await tx.wait();

  // Ensure events are defined or default to an empty array
  const events = receipt.events ?? [];

  // Filter for all Transfer events
  const transferEvents = events.filter((event) => event.event === 'Transfer');

  // Check if there's at least one Transfer event
  expect(transferEvents, 'No Transfer events found').to.be.an('array').that.is.not.empty;

  // Iterate over expected transfers and match them with actual transfers
  let foundTransfers = [];
  for (const expectedTransfer of expectedTransfers) {
    const match = transferEvents.find((event) => {
      const { from, to, value } = event.args as any;
      return from === expectedTransfer.from && to === expectedTransfer.to && value.eq(expectedTransfer.value);
    });

    if (match) {
      foundTransfers.push(match);
    }
  }

  // If the number of found transfers does not match the expected number, print details of all transfers
  if (foundTransfers.length !== expectedTransfers.length) {
    console.log('Not all expected Transfers were matched. Actual Transfer events:');
    console.table(
      transferEvents.map((event) => ({
        from: event.args!.from,
        to: event.args!.to,
        value: event.args!.value.toString(),
      }))
    );
    expect.fail('Not all expected Transfers did not match');
  }
};

export const assertSingleTransferExists = async (
  tx: ContractTransaction,
  expectedFrom: string,
  expectedTo: string,
  expectedValue: BigNumber
) => {
  // Wait for the transaction to be mined
  const receipt = await tx.wait();

  // Ensure events are defined or default to an empty array
  const events = receipt.events ?? [];

  // Filter for all Transfer events
  const transferEvents = events.filter((event) => event.event === 'Transfer');

  // Check if there's at least one Transfer event
  expect(transferEvents, 'No Transfer events found').to.be.an('array').that.is.not.empty;

  // Track if the expected Transfer event is found
  let isExpectedTransferFound = false;

  // Store details of all transfers for pretty printing if needed
  const allTransfers = [];

  for (const transferEvent of transferEvents) {
    const { from, to, value } = transferEvent.args as any;
    allTransfers.push({ from, to, value: value.toString() });

    // Check if this event matches the expected values
    if (from === expectedFrom && to === expectedTo && value.toString() === expectedValue.toString()) {
      if (isExpectedTransferFound) {
        // Found more than one matching Transfer event, which is not expected
        expect.fail('Multiple Transfer events match the expected values');
      }
      isExpectedTransferFound = true;
    }
  }

  // If expected Transfer event is not found, pretty print all transfers
  if (!isExpectedTransferFound) {
    console.log('No Transfer event matched the expected values. All Transfer events:');
    console.table(allTransfers);
    expect.fail('Expected Transfer event not found');
  }
};

export async function deployMinipool(setupData: SetupData, bondValue: BigNumber, subNodeOperator: string) {
  const salt = 3;

  const { rawSalt, pepperedSalt } = await approvedSalt(salt, subNodeOperator);

  const depositData = await generateDepositData(setupData.protocol.superNode.address, pepperedSalt);

  const config = {
    timezoneLocation: 'Australia/Brisbane',
    bondAmount: bondValue,
    minimumNodeFee: 0,
    validatorPubkey: depositData.depositData.pubkey,
    validatorSignature: depositData.depositData.signature,
    depositDataRoot: depositData.depositDataRoot,
    salt: pepperedSalt,
    expectedMinipoolAddress: depositData.minipoolAddress,
  };
  console.log('fdasdfa;as');

  const { sig, timestamp } = await approveHasSignedExitMessageSig(
    setupData,
    '0x' + config.expectedMinipoolAddress,
    config.salt,
  );

  // can probz delete this line
  //const proxyVAAddr = await setupData.protocol.superNode.connect(setupData.signers.hyperdriver).callStatic.createMinipool(config,sig, {
  //    value: ethers.utils.parseEther("1")
  //})

  console.log('aljsdf;as');
  await setupData.protocol.superNode.connect(setupData.signers.hyperdriver).createMinipool({
    validatorPubkey: config.validatorPubkey,
    validatorSignature: config.validatorSignature,
    depositDataRoot: config.depositDataRoot,
    salt: rawSalt,
    expectedMinipoolAddress: config.expectedMinipoolAddress,
    sigGenesisTime: timestamp,
    sig: sig
  }, { value: ethers.utils.parseEther('1') });

  console.log('aljsdf;as');

  return config.expectedMinipoolAddress;
}

export async function deployRPMinipool(
  signer: SignerWithAddress,
  rocketPool: RocketPool,
  signers: Signers,
  bondValue: BigNumber
) {
  await registerNode({ from: signer.address });

  // Stake RPL to cover minipools
  let minipoolRplStake = await getMinipoolMinimumRPLStake();
  let rplStake = ethers.BigNumber.from(minipoolRplStake.toString()).mul(3);
  rocketPool.rplContract.connect(signers.rplWhale).transfer(signer.address, rplStake);
  await nodeStakeRPL(rplStake, { from: signer.address });

  const mockMinipool = await createMinipool({
    from: signer.address,
    value: bondValue,
  });

  await userDeposit({ from: signer.address, value: bondValue });

  let scrubPeriod = 60 * 60 * 24; // 24 hours

  return await ethers.getContractAt('RocketMinipoolInterface', mockMinipool.address);
}

export async function upgradePriceFetcherToMock(signers: Signers, protocol: Protocol, price: BigNumber) {
  const mockPriceFetcherFactory = await ethers.getContractFactory('MockPriceFetcher');
  const mockPriceFetcher = await mockPriceFetcherFactory.deploy();
  await mockPriceFetcher.deployed();

  const lastPrice = await protocol.priceFetcher.getPrice();

  await protocol.priceFetcher.connect(signers.admin).upgradeTo(mockPriceFetcher.address);

  const priceFetcherV2 = await ethers.getContractAt('MockPriceFetcher', protocol.priceFetcher.address);
  await priceFetcherV2.setPrice(price);

  return lastPrice;
}

export async function printEventDetails(tx: ContractTransaction, contract: Contract): Promise<void> {
  const receipt = await tx.wait();

  if (receipt.events) {
    for (let i = 0; i < receipt.events.length; i++) {
      const event = receipt.events[i];
      if (event.event && event.args) {
        // Check if event name and args are available
        console.log(`Event Name: ${event.event}`);
        console.log('Arguments:');
        // Ensure event.args is defined before accessing its properties
        if (event.args) {
          Object.keys(event.args)
            .filter((key) => isNaN(parseInt(key))) // Filter out numeric keys
            .forEach((key) => {
              console.log(`  ${key}: ${event.args![key]}`);
            });
        }
      } else if (event.topics && event.topics.length > 0) {
        // Decode the raw log
        try {
          const eventDescription = contract.interface.getEvent(event.topics[0]);
          console.log(`Event Name: ${eventDescription.name}`);
          const decodedData = contract.interface.decodeEventLog(eventDescription, event.data, event.topics);
          if (decodedData) {
            console.log('Arguments:');
            Object.keys(decodedData).forEach((key) => {
              console.log(`  ${key}: ${decodedData[key]}`);
            });
          }
        } catch (e) {
          console.log('Uh oh, error occured printing events due to manual decoding :(');
        }
      }
    }
  }
}

export async function predictDeploymentAddress(address: string, factoryNonceOffset: number): Promise<string> {
  return ethers.utils.getContractAddress({ from: address, nonce: factoryNonceOffset });
}

export async function increaseEVMTime(seconds: number) {
  // Sending the evm_increaseTime request
  await ethers.provider.send('evm_increaseTime', [seconds]);

  // Mining a new block to apply the EVM time change
  await ethers.provider.send('evm_mine', []);
}

/**
 * Automatically registers new operators, adds the minimum necessary assets to the operator distributor,
 * then creates and stakes one minipool for each of them.
 * @param setupData 
 * @param subNodeOperators
 */
export const registerNewValidator = async (setupData: SetupData, subNodeOperators: SignerWithAddress[]) => {
  const requiredEth = ethers.utils.parseEther('8').mul(subNodeOperators.length);

  const { protocol, signers } = setupData;

  const bond = await setupData.protocol.superNode.bond();

  const minipools = []
  for (let i = 0; i < subNodeOperators.length; i++) {
    console.log('setting up node operator %s of %s', i + 1, subNodeOperators.length);
    console.log('ETH balance of OD', await ethers.provider.getBalance(protocol.operatorDistributor.address));
    if (!(await protocol.superNode.hasSufficientLiquidity(bond))) {
      console.log('not enough liquidity for ', subNodeOperators.length, ' calling prepareOperatorDistributionContract');
      await prepareOperatorDistributionContract(setupData, 1);
    }
    console.log('sufficient liquidity for node operator %s of %s', i + 1, subNodeOperators.length);
    const nodeOperator = subNodeOperators[i];
    const salt = i;

    if (!(await protocol.whitelist.getIsAddressInWhitelist(nodeOperator.address))) {
      await assertAddOperator(setupData, nodeOperator);
    }

    const { rawSalt, pepperedSalt } = await approvedSalt(salt, nodeOperator.address);

    const depositData = await generateDepositData(protocol.superNode.address, pepperedSalt);


    const config = {
      timezoneLocation: 'Australia/Brisbane',
      bondAmount: bond,
      minimumNodeFee: 0,
      validatorPubkey: depositData.depositData.pubkey,
      validatorSignature: depositData.depositData.signature,
      depositDataRoot: depositData.depositDataRoot,
      salt: pepperedSalt,
      expectedMinipoolAddress: depositData.minipoolAddress,
    };

    minipools.push(depositData.minipoolAddress)

    await setupData.rocketPool.rocketDepositPoolContract.deposit({
      value: ethers.utils.parseEther('32'),
    });
    await setupData.rocketPool.rocketDepositPoolContract.assignDeposits();


    const { sig, timestamp } = await approveHasSignedExitMessageSig(
      setupData,
      '0x' + config.expectedMinipoolAddress,
      config.salt,
    );
    console.log('ETH balance of OD before create for operator ', i, await ethers.provider.getBalance(protocol.operatorDistributor.address));
    console.log('RPL balance of OD before create operator ', i, await setupData.rocketPool.rplContract.balanceOf(protocol.operatorDistributor.address));
    await protocol.superNode
      .connect(nodeOperator)
      .createMinipool({
        validatorPubkey: config.validatorPubkey,
        validatorSignature: config.validatorSignature,
        depositDataRoot: config.depositDataRoot,
        salt: rawSalt,
        expectedMinipoolAddress: config.expectedMinipoolAddress,
        sigGenesisTime: timestamp,
        sig: sig
      }, { value: ethers.utils.parseEther('1') });

    // Simulate the passage of a day
    const oneDayInSeconds = 24 * 60 * 60;
    const nextBlockTimestamp = (await ethers.provider.getBlock('latest')).timestamp + oneDayInSeconds;
    await ethers.provider.send('evm_setNextBlockTimestamp', [nextBlockTimestamp]);
    await ethers.provider.send('evm_mine', []); // Mine a block to apply the new timestamp

    // enter stake mode
    const depositDataStake = await generateDepositDataForStake(config.expectedMinipoolAddress);
    console.log("trying.....", depositDataStake.depositData.signature);
    await protocol.superNode.connect(nodeOperator).stake(depositDataStake.depositData.signature, depositDataStake.depositDataRoot, config.expectedMinipoolAddress);
    console.log("finsihed...", depositDataStake.depositData.signature);
  }

  return minipools;
};

export const approvedSalt = async (
  salt: number,
  subNodeOperator: string
) => {
  const subNodeOpSalt = ethers.utils.keccak256(ethers.utils.solidityPack(['uint256', 'address'], [salt, subNodeOperator]));
  const subNodeOpSaltBigNumber = ethers.BigNumber.from(subNodeOpSalt);
  return { rawSalt: salt, pepperedSalt: subNodeOpSaltBigNumber };
}

export const approveHasSignedExitMessageSig = async (
  setupData: SetupData,
  expectedMinipoolAddress: string,
  salt: BigNumber,
) => {
  const goodSigner = setupData.signers.adminServer;
  const role = await setupData.protocol.directory.hasRole(
    ethers.utils.keccak256(ethers.utils.toUtf8Bytes('ADMIN_SERVER_ROLE')),
    goodSigner.address
  );
  expect(role).equals(true);

  const timestamp = (await ethers.provider.getBlock(await ethers.provider.getBlockNumber())).timestamp;
  const network = await ethers.provider.getNetwork();
  const chainId = network.chainId;

  const packedData = ethers.utils.solidityPack(
    ['address', 'uint256', 'uint256', 'address', 'uint256'],
    [expectedMinipoolAddress, salt, timestamp, setupData.protocol.superNode.address, chainId]
  );

  const messageHash = ethers.utils.keccak256(packedData);
  const messageHashBytes = ethers.utils.arrayify(messageHash);
  const sig = await goodSigner.signMessage(messageHashBytes);
  return { sig, timestamp };
};

export const whitelistUserServerSig = async (setupData: SetupData, nodeOperator: SignerWithAddress) => {
  const timestamp = (await ethers.provider.getBlock(await ethers.provider.getBlockNumber())).timestamp;
  const network = await ethers.provider.getNetwork();
  const chainId = network.chainId;

  const goodSigner = setupData.signers.adminServer;
  const role = await setupData.protocol.directory.hasRole(
    ethers.utils.keccak256(ethers.utils.toUtf8Bytes('ADMIN_SERVER_ROLE')),
    goodSigner.address
  );
  expect(role).equals(true);
  const packedData = ethers.utils.solidityPack(
    ['address', 'uint256', 'address', 'uint256'],
    [nodeOperator.address, timestamp, setupData.protocol.whitelist.address, chainId]
  );
  const messageHash = ethers.utils.keccak256(packedData);
  const messageHashBytes = ethers.utils.arrayify(messageHash);
  const sig = await goodSigner.signMessage(messageHashBytes);
  return { sig, timestamp };
};

export const assertAddOperator = async (setupData: SetupData, nodeOperator: SignerWithAddress) => {
  const { sig, timestamp } = await whitelistUserServerSig(setupData, nodeOperator);
  expect(await setupData.protocol.whitelist.getIsAddressInWhitelist(nodeOperator.address)).equals(false);
  await setupData.protocol.whitelist
    .connect(setupData.signers.adminServer)
    .addOperator(nodeOperator.address, timestamp, sig);
  expect(await setupData.protocol.whitelist.getIsAddressInWhitelist(nodeOperator.address)).equals(true);
};

export const deployMockToken = async (amount: BigNumber) => {
  const Token = await ethers.getContractFactory("MockERC20");
  const token = await Token.deploy("Mock Token", "MT", amount)
  return token;
}

export const badAutWhitelistUserServerSig = async (setupData: SetupData, nodeOperator: SignerWithAddress) => {
  const timestamp = (await ethers.provider.getBlock(await ethers.provider.getBlockNumber())).timestamp;
  const network = await ethers.provider.getNetwork();
  const chainId = network.chainId;

  const badSigner = setupData.signers.random5;
  const role = await setupData.protocol.directory.hasRole(
    ethers.utils.keccak256(ethers.utils.toUtf8Bytes('ADMIN_SERVER_ROLE')),
    badSigner.address
  );
  expect(role).equals(false);
  const packedData = ethers.utils.solidityPack(
    ['address', 'uint256', 'address', 'uint256'],
    [nodeOperator.address, timestamp, setupData.protocol.whitelist.address, chainId]
  );
  const messageHash = ethers.utils.keccak256(packedData);
  const messageHashBytes = ethers.utils.arrayify(messageHash);
  const sig = await badSigner.signMessage(messageHashBytes);
  return { sig, timestamp };
};

export async function prepareOperatorDistributionContract(setupData: SetupData, numOperators: Number) {
  const vweth = setupData.protocol.vCWETH;
  let depositAmount = ethers.utils.parseEther('8').mul(BigNumber.from(numOperators));
  depositAmount = depositAmount.sub(await ethers.provider.getBalance(setupData.protocol.operatorDistributor.address));
  const vaultMinimum = await vweth.getMissingLiquidityAfterDeposit(depositAmount);

  console.log('REQUIRE COLLAT', vaultMinimum);
  const requiredEth = depositAmount
    .add(vaultMinimum)
    .mul((await setupData.protocol.vCWETH.liquidityReservePercent())
      .div(ethers.utils.parseUnits('1', 17)))
    .add(depositAmount.div(ethers.utils.parseUnits("1", 2)))
    .add(depositAmount.div(ethers.utils.parseUnits("1", 3)))
    .add(depositAmount.div(ethers.utils.parseUnits("1", 4)))
    .add(depositAmount.div(ethers.utils.parseUnits("1", 5)))
    .add(depositAmount.div(ethers.utils.parseUnits("1", 6)))
    .add(depositAmount.div(ethers.utils.parseUnits("1", 7)))
    .add(depositAmount.div(ethers.utils.parseUnits("1", 8)))
    .add(depositAmount.div(ethers.utils.parseUnits("1", 9)))
    .add(depositAmount.div(ethers.utils.parseUnits("1", 10)))
    .add(depositAmount.div(ethers.utils.parseUnits("1", 11)))
    .add(depositAmount.div(ethers.utils.parseUnits("1", 12)))
    .add(depositAmount.div(ethers.utils.parseUnits("1", 13)))
    .add(depositAmount.div(ethers.utils.parseUnits("1", 14)))
    .add(depositAmount.div(ethers.utils.parseUnits("1", 15)))
    .add(depositAmount.div(ethers.utils.parseUnits("1", 16)))
    .add(depositAmount.div(ethers.utils.parseUnits("1", 17)))
    .add(depositAmount.div(ethers.utils.parseUnits("1", 18)))
    .add(ethers.constants.One)
  console.log('REQUIRE+ETH', requiredEth);

  await setupData.protocol.wETH.connect(setupData.signers.ethWhale).deposit({ value: requiredEth });
  await setupData.protocol.wETH.connect(setupData.signers.ethWhale).approve(setupData.protocol.vCWETH.address, requiredEth);
  await setupData.protocol.vCWETH.connect(setupData.signers.ethWhale).deposit(requiredEth, setupData.signers.ethWhale.address);

  /*
  await setupData.protocol.depositPool.connect(protocolSigner).openGate();
  await setupData.signers.admin.sendTransaction({
    to: setupData.protocol.operatorDistributor.address,
    value: requiredEth,
  });

  await setupData.protocol.depositPool.connect(protocolSigner).onEthRewardsReceived(requiredEth)

  await setupData.protocol.depositPool.connect(protocolSigner).closeGate();
  await setupData.protocol.depositPool.connect(protocolSigner).sendEthToDistributors();
  await setupData.protocol.depositPool.connect(protocolSigner).sendRplToDistributors(); */


  // send eth to the rocketpool deposit contract (mint rETH to signers[0])

  const rplStaked = await setupData.rocketPool.rocketNodeStakingContract.getNodeRPLStake(setupData.protocol.superNode.address)
  const ethMatched = await setupData.rocketPool.rocketNodeStakingContract.getNodeETHMatched(setupData.protocol.superNode.address)

  const rplRequired = (await setupData.protocol.operatorDistributor.calculateRplStakeShortfall(
    rplStaked,
    ethMatched.add((ethers.utils.parseEther("32").mul(BigNumber.from(numOperators))).sub(depositAmount))
  ));
  console.log('rplRequired', rplRequired);
  const protocolSigner = setupData.signers.protocolSigner;
  await setupData.rocketPool.rplContract.connect(setupData.signers.rplWhale).transfer(setupData.protocol.operatorDistributor.address, rplRequired);

  return requiredEth;
}

export async function createMerkleSig(setupData: SetupData, avgEthTreasuryFee: BigNumber, avgEthOperatorFee: BigNumber, avgRplTreasuryFee: BigNumber) {
  const network = await ethers.provider.getNetwork();
  const chainId = network.chainId;

  const sigGenesisTime = (await ethers.provider.getBlock(await ethers.provider.getBlockNumber())).timestamp
  const nonce = await setupData.protocol.superNode.merkleClaimNonce();

  const packedData = ethers.utils.solidityPack(
    ['uint256', 'uint256', 'uint256', 'uint256', 'address', 'uint256', 'uint256'],
    [avgEthTreasuryFee, avgEthOperatorFee, avgRplTreasuryFee, sigGenesisTime, setupData.protocol.superNode.address, nonce, chainId]
  );

  const messageHash = ethers.utils.keccak256(packedData);

  const messageHashBytes = ethers.utils.arrayify(messageHash);
  const adminHasOracleRole = await setupData.protocol.directory.hasRole(
    ethers.utils.keccak256(ethers.utils.arrayify(ethers.utils.toUtf8Bytes('ADMIN_ORACLE_ROLE'))),
    setupData.signers.admin.address
  );
  expect(adminHasOracleRole).equals(true);
  const sig = await setupData.signers.admin.signMessage(messageHashBytes);

  return { sig, sigGenesisTime, avgEthTreasuryFee, avgEthOperatorFee, avgRplTreasuryFee };
}

<<<<<<< HEAD
// sig schema keccak256(abi.encodePacked(_amount, _rewardee, nonces[_rewardee], address(this), block.chainid))
export async function createClaimRewardSig(setupData: SetupData, token: string, rewardee: string, amount: BigNumber) {
  return createClaimRewardSigWithNonce(setupData, token, rewardee, amount, await setupData.protocol.yieldDistributor.nonces(rewardee));
}

export async function createClaimRewardSigWithNonce(setupData: SetupData,  token: string, rewardee: string, amount: BigNumber, nonce: BigNumber) {
  const network = await ethers.provider.getNetwork();
  const chainId = network.chainId;

  const packedData = ethers.utils.solidityPack(
    ['address', 'address', 'uint256', 'uint256', 'address', 'uint256'],
    [token, rewardee, amount, nonce, setupData.protocol.yieldDistributor.address, chainId]
  );

  const messageHash = ethers.utils.keccak256(packedData);

  const messageHashBytes = ethers.utils.arrayify(messageHash);
  const adminServerHasAdminServerRole = await setupData.protocol.directory.hasRole(
    ethers.utils.keccak256(ethers.utils.arrayify(ethers.utils.toUtf8Bytes('ADMIN_SERVER_ROLE'))),
    setupData.signers.adminServer.address
  );
  expect(adminServerHasAdminServerRole).equals(true);
  const sig = await setupData.signers.adminServer.signMessage(messageHashBytes);
=======
export function createMockDid(rewardee: string) {
  return ethers.utils.solidityKeccak256(["address"], [rewardee]);
}

// sig schema keccak256(abi.encodePacked(_amount, _rewardee, nonces[_rewardee], address(this), block.chainid))
export async function createClaimRewardSig(setupData: SetupData, token: string, did: string, rewardee: string, amount: BigNumber) {
  return createClaimRewardSigWithNonce(setupData, token, did, rewardee, amount, await setupData.protocol.yieldDistributor.nonces(did));
}

export async function createClaimRewardSigWithNonce(setupData: SetupData, token: string, did: string, rewardee: string, amount: BigNumber, nonce: BigNumber) {
  const network = await ethers.provider.getNetwork();
  const chainId = network.chainId;

  /**
   * Optionally   const packedData = ethers.utils.solidityKeccak256(
    ['address', 'address', 'uint256', 'uint256', 'address', 'uint256'],
    [token, rewardee, amount, nonce, setupData.protocol.yieldDistributor.address, chainId]
  );
   * does a pack and hash in one call
   */

  const packedData = ethers.utils.solidityPack(
    ['address', 'bytes32', 'address', 'uint256', 'uint256', 'address', 'uint256'],
    [token, did, rewardee, amount, nonce, setupData.protocol.yieldDistributor.address, chainId]
  );

  const messageHash = ethers.utils.keccak256(packedData);

  const messageHashBytes = ethers.utils.arrayify(messageHash);
  const adminServerHasAdminServerRole = await setupData.protocol.yieldDistributor.hasRole(
    ethers.utils.keccak256(ethers.utils.arrayify(ethers.utils.toUtf8Bytes('NODESET_ADMIN_SERVER_ROLE'))),
    setupData.signers.nodesetServerAdmin.address
  );
  expect(adminServerHasAdminServerRole).equals(true);
  const sig = await setupData.signers.nodesetServerAdmin.signMessage(messageHashBytes);

  return sig;
}

export async function createClaimRewardBadTargetSigWithNonce(setupData: SetupData, token: string, did: string, rewardee: string, amount: BigNumber, nonce: BigNumber) {
  const network = await ethers.provider.getNetwork();
  const chainId = network.chainId;

  const packedData = ethers.utils.solidityPack(
    ['address', 'bytes32', 'address', 'uint256', 'uint256', 'address', 'uint256'],
    [token, did, rewardee, amount, nonce, setupData.protocol.superNode.address, chainId] // we are signing super node which is an intended bug
  );

  const messageHash = ethers.utils.keccak256(packedData);

  const messageHashBytes = ethers.utils.arrayify(messageHash);
  const adminServerHasAdminServerRole = await setupData.protocol.yieldDistributor.hasRole(
    ethers.utils.keccak256(ethers.utils.arrayify(ethers.utils.toUtf8Bytes('NODESET_ADMIN_SERVER_ROLE'))),
    setupData.signers.nodesetServerAdmin.address
  );
  expect(adminServerHasAdminServerRole).equals(true);
  const sig = await setupData.signers.nodesetServerAdmin.signMessage(messageHashBytes);

  return sig;
}

export async function createClaimRewardBadChainIdSigWithNonce(setupData: SetupData, token: string, did: string, rewardee: string, amount: BigNumber, nonce: BigNumber) {
  const network = await ethers.provider.getNetwork();
  const chainId = network.chainId + 1; // this bug is intended

  const packedData = ethers.utils.solidityPack(
    ['address', 'bytes32', 'address', 'uint256', 'uint256', 'address', 'uint256'],
    [token, did, rewardee, amount, nonce, setupData.protocol.yieldDistributor.address, chainId]
  );

  const messageHash = ethers.utils.keccak256(packedData);

  const messageHashBytes = ethers.utils.arrayify(messageHash);
  const adminServerHasAdminServerRole = await setupData.protocol.yieldDistributor.hasRole(
    ethers.utils.keccak256(ethers.utils.arrayify(ethers.utils.toUtf8Bytes('NODESET_ADMIN_SERVER_ROLE'))),
    setupData.signers.nodesetServerAdmin.address
  );
  expect(adminServerHasAdminServerRole).equals(true);
  const sig = await setupData.signers.nodesetServerAdmin.signMessage(messageHashBytes);

  return sig;
}
export async function createClaimRewardBadSignerSigWithNonce(setupData: SetupData, badSigner: SignerWithAddress, token: string, did: string, rewardee: string, amount: BigNumber, nonce: BigNumber) {
  const network = await ethers.provider.getNetwork();
  const chainId = network.chainId;

  const packedData = ethers.utils.solidityPack(
    ['address', 'bytes32', 'address', 'uint256', 'uint256', 'address', 'uint256'],
    [token, did, rewardee, amount, nonce, setupData.protocol.yieldDistributor.address, chainId]
  );

  const messageHash = ethers.utils.keccak256(packedData);

  const messageHashBytes = ethers.utils.arrayify(messageHash);
  const adminServerHasAdminServerRole = await setupData.protocol.yieldDistributor.hasRole(
    ethers.utils.keccak256(ethers.utils.arrayify(ethers.utils.toUtf8Bytes('NODESET_ADMIN_SERVER_ROLE'))),
    badSigner.address
  );
  expect(adminServerHasAdminServerRole).equals(false);
  const sig = await badSigner.signMessage(messageHashBytes);

  return sig;
}

export async function createClaimRewardBadEncodedSigWithNonce(setupData: SetupData, token: string, did: string, rewardee: string, amount: BigNumber, nonce: BigNumber) {
  const network = await ethers.provider.getNetwork();
  const chainId = network.chainId;

  const packedData = ethers.utils.defaultAbiCoder.encode(
    ['address', 'bytes32', 'address', 'uint256', 'uint256', 'address', 'uint256'],
    [token, did, rewardee, amount, nonce, setupData.protocol.yieldDistributor.address, chainId]
  );
  const messageHash = ethers.utils.keccak256(packedData);

  const messageHashBytes = ethers.utils.arrayify(messageHash);
  const adminServerHasAdminServerRole = await setupData.protocol.yieldDistributor.hasRole(
    ethers.utils.keccak256(ethers.utils.arrayify(ethers.utils.toUtf8Bytes('NODESET_ADMIN_SERVER_ROLE'))),
    setupData.signers.nodesetServerAdmin.address
  );
  expect(adminServerHasAdminServerRole).equals(true);
  const sig = await setupData.signers.nodesetServerAdmin.signMessage(messageHashBytes);
>>>>>>> 152a72c5

  return sig;
}

export async function getNextContractAddress(signer: SignerWithAddress, offset = 0) {
  // Get current nonce of the signer
  const nonce = (await signer.getTransactionCount()) + offset;

  // Prepare the RLP encoded structure of the to-be-deployed contract
  const rlpEncoded = require('rlp').encode([signer.address, nonce]);

  // Calculate the hash
  const contractAddressHash = ethers.utils.keccak256(rlpEncoded);

  // The last 20 bytes of this hash are the address
  const contractAddress = '0x' + contractAddressHash.slice(-40);

  return contractAddress;
}

export async function getNextFactoryContractAddress(factoryAddress: string, factoryNonce: number) {
  // RLP encode the factory address and nonce
  const rlpEncoded = ethers.utils.solidityPack(['address', 'uint256'], [factoryAddress, factoryNonce]);

  // Calculate the hash
  const contractAddressHash = ethers.utils.keccak256(rlpEncoded);

  // The last 20 bytes of this hash are the address
  const contractAddress = '0x' + contractAddressHash.slice(-40);

  return contractAddress;
}

export async function getEventNames(tx: ContractTransaction, contract: Contract): Promise<string[]> {
  let emittedEvents: string[] = [];
  let emittedArgs: any[] = [];

  const receipt = await tx.wait();

  if (receipt.events) {
    for (let i = 0; i < receipt.events.length; i++) {
      const event = receipt.events[i];
      if (event.event) {
        // Check if event name is available
        emittedEvents.push(event.event);
      } else if (event.topics && event.topics.length > 0) {
        // Decode the raw log
        const eventDescription = contract.interface.getEvent(event.topics[0]);
        emittedEvents.push(eventDescription.name);
        const decodedData = contract.interface.decodeEventLog(eventDescription, event.data, event.topics);
        emittedArgs.push(decodedData);
      }
    }
  }

  return emittedEvents;
}<|MERGE_RESOLUTION|>--- conflicted
+++ resolved
@@ -578,31 +578,6 @@
   return { sig, sigGenesisTime, avgEthTreasuryFee, avgEthOperatorFee, avgRplTreasuryFee };
 }
 
-<<<<<<< HEAD
-// sig schema keccak256(abi.encodePacked(_amount, _rewardee, nonces[_rewardee], address(this), block.chainid))
-export async function createClaimRewardSig(setupData: SetupData, token: string, rewardee: string, amount: BigNumber) {
-  return createClaimRewardSigWithNonce(setupData, token, rewardee, amount, await setupData.protocol.yieldDistributor.nonces(rewardee));
-}
-
-export async function createClaimRewardSigWithNonce(setupData: SetupData,  token: string, rewardee: string, amount: BigNumber, nonce: BigNumber) {
-  const network = await ethers.provider.getNetwork();
-  const chainId = network.chainId;
-
-  const packedData = ethers.utils.solidityPack(
-    ['address', 'address', 'uint256', 'uint256', 'address', 'uint256'],
-    [token, rewardee, amount, nonce, setupData.protocol.yieldDistributor.address, chainId]
-  );
-
-  const messageHash = ethers.utils.keccak256(packedData);
-
-  const messageHashBytes = ethers.utils.arrayify(messageHash);
-  const adminServerHasAdminServerRole = await setupData.protocol.directory.hasRole(
-    ethers.utils.keccak256(ethers.utils.arrayify(ethers.utils.toUtf8Bytes('ADMIN_SERVER_ROLE'))),
-    setupData.signers.adminServer.address
-  );
-  expect(adminServerHasAdminServerRole).equals(true);
-  const sig = await setupData.signers.adminServer.signMessage(messageHashBytes);
-=======
 export function createMockDid(rewardee: string) {
   return ethers.utils.solidityKeccak256(["address"], [rewardee]);
 }
@@ -724,7 +699,6 @@
   );
   expect(adminServerHasAdminServerRole).equals(true);
   const sig = await setupData.signers.nodesetServerAdmin.signMessage(messageHashBytes);
->>>>>>> 152a72c5
 
   return sig;
 }
